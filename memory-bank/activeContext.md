--- conflicted
+++ resolved
@@ -10,7 +10,6 @@
 - Apify integration for automated web scraping
 
 ## Recent Changes
-<<<<<<< HEAD
 - Standardized database session management approach (Issue #71)
   - Created a single source of truth for database session management in `session_utils.py`
   - Implemented `get_db_session()` as the standard way to obtain a database session
@@ -20,15 +19,13 @@
   - Created comprehensive documentation in `docs/database_session_management.md`
   - Added tests for the new session management utilities
   - Updated `systemPatterns.md` to document the standardized approach
-=======
+
 - Added Apify integration for web scraping (PR #147)
   - Created SQLModel models for Apify data (source configs, jobs, dataset items)
   - Added Alembic migration for new tables
   - Implemented ApifyService for interacting with the Apify API
   - Created CLI commands for Apify operations (test, run-actor, get-dataset, etc.)
   - Added scrape-content command for easy website scraping
->>>>>>> 1d63d1b0
-
 - Fixed circular import dependencies between config and database modules (Issue #72)
   - Created a new common.py module in the config package to hold shared constants and functions
   - Updated settings.py to import from common.py instead of defining the shared constants directly
