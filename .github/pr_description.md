--- conflicted
+++ resolved
@@ -1,10 +1,26 @@
-<<<<<<< HEAD
-# Add News Investigation Crew
+# Add News Investigation Crew and Database Foundation
 
 ## Summary
-This PR adds a new `NewsInvestigationCrew` class that leverages crewai to conduct self-directed investigations into local news data. The feature enables finding connections between entities in news articles and generating investigation reports.
+This PR adds a new `NewsInvestigationCrew` class that leverages crewai to conduct self-directed investigations into local news data, while also improving the database foundation of the project. The feature enables finding connections between entities in news articles and generating investigation reports, built on top of a robust database layer.
 
-## Features Added
+## Database Changes
+- Enhanced database manager with better type safety and error handling
+- Updated database model imports and exports
+- Improved configuration settings for database connections
+- Added support for environment-specific database configurations
+- Added comprehensive test suite for database models
+- Enhanced test configuration and fixtures
+
+### Database Models
+- `Base` - Base SQLAlchemy model with common fields (id, created_at, updated_at)
+- `ArticleDB` - Model for news articles with proper relationships to entities
+- `EntityDB` - Model for named entities found in articles with relationship back to articles
+- `AnalysisResultDB` - Model for storing analysis results with relationship to articles
+- `CanonicalEntityDB` - Model for canonical entities with relationships to mentions
+- `EntityMentionContextDB` - Model for storing entity mention contexts
+- `EntityProfileDB` - Model for entity profiles and metadata
+
+## News Investigation Features
 - `NewsInvestigationCrew` class with methodology for investigating relationships between entities in news
 - Support for both self-directed and topic-focused investigations
 - Report generation in multiple formats (Markdown, HTML)
@@ -16,65 +32,6 @@
 - Supporting entity connection model
 - Comprehensive test suite with >99% code coverage
 - Non-destructive implementation that builds on existing entity tracking system
-
-## Testing
-- Test coverage for crews module: 99%
-- Overall project test coverage: 92%
-- All tests passing
-
-## Future Improvements
-- PDF report generation
-- Visualization of entity connections
-- Persistence of investigation results in database
-=======
-# Description
-
-This PR improves the database foundation of the project by enhancing the models, configuration, and test coverage.
-
-# Changes
-
-- Enhanced database manager with better type safety and error handling
-- Updated database model imports and exports
-- Improved configuration settings for database connections
-- Added support for environment-specific database configurations
-- Added comprehensive test suite for database models
-- Enhanced test configuration and fixtures
-
-# Testing
-
-- Added extensive test coverage for:
-  - Settings configuration
-  - Base model functionality
-  - Article and entity models
-  - Database integration tests
-- All tests are passing in the development environment
-
-# Notes
-
-This PR establishes a solid foundation for our database layer with proper testing and configuration management.
-
----
-
-# Checklist
-* [x] Tests added/updated and passing
-* [x] Documentation updated (if needed)
-* [x] Code follows project style guidelines
-* [x] Verified changes in development environment
-
-# Database Foundation for Local Newsifier
-
-## Overview
-This PR implements the core database foundation for the Local Newsifier project using SQLAlchemy ORM models. It provides a robust structure for storing news articles, entities, and their relationships while ensuring full compatibility with the existing codebase.
-
-## Key Components
-
-### Models
-- `Base` - Base SQLAlchemy model with common fields (id, created_at, updated_at)
-- `ArticleDB` - Model for news articles with proper relationships to entities
-- `EntityDB` - Model for named entities found in articles with relationship back to articles
-- `AnalysisResultDB` - Model for storing analysis results with relationship to articles
-
-## Implementation Features
 - Comprehensive SQLAlchemy ORM models with proper relationships
 - Integration with existing AnalysisStatus enum from state.py
 - Normalized database structure for efficient storage
@@ -83,17 +40,31 @@
 - Enhanced PostgreSQL support with proper data types
 - Cascading relationships for effective data management
 
-## Test Coverage
-The implementation includes comprehensive test coverage with real PostgreSQL tests:
-- Model validation and relationship tests with actual PostgreSQL database
-- Schema generation tests to ensure proper table creation
-- Relationship tests to ensure proper cascading behavior
-- Compatibility tests with existing Pydantic models
+## Testing
+- Test coverage for crews module: 99%
+- Overall project test coverage: 92%
+- All tests passing
+- Added extensive test coverage for:
+  - Settings configuration
+  - Base model functionality
+  - Article and entity models
+  - Database integration tests
+  - Entity tracking and relationships
+  - Web scraping and analysis tools
+- All tests are passing in the development environment
+
+## Future Improvements
+- PDF report generation
+- Visualization of entity connections
+- Persistence of investigation results in database
+- Enhanced entity relationship analysis
+- Automated trend detection
+- Integration with external knowledge bases
 
 ## How to Use
 ```python
 from sqlalchemy.orm import Session
-from local_newsifier.models.database import ArticleDB, EntityDB, AnalysisResultDB
+from local_newsifier.models.database import ArticleDB, EntityDB, AnalysisResultDB, CanonicalEntityDB
 from local_newsifier.models.state import AnalysisStatus
 
 # Create a new article
@@ -114,25 +85,24 @@
 )
 article.entities.append(entity)
 
+# Create canonical entity
+canonical = CanonicalEntityDB(
+    name="Gainesville",
+    entity_type="GPE",
+    description="City in Florida, United States"
+)
+
 # Save to database
 with Session() as session:
     session.add(article)
+    session.add(canonical)
     session.commit()
 ```
 
-# Refactor Entity Tracking Tests
-
-## Changes Made
-- Moved canonical entity tests from `tests/database/entity_tracking_test.py` to `tests/tools/entity_resolver_test.py`
-- Removed redundant canonical entity tests from entity tracking tests
-- Kept entity tracking specific tests in `entity_tracking_test.py`
-
-## Why
-- The canonical entity functionality is more appropriately tested in the entity resolver tests
-- This reduces test redundancy and improves test organization
-- Makes the entity tracking tests more focused on actual entity tracking functionality
-
-## Testing
-- All tests should continue to pass
-- No functionality has been changed, only test organization
->>>>>>> c284c9de
+## Checklist
+* [x] Tests added/updated and passing
+* [x] Documentation updated
+* [x] Code follows project style guidelines
+* [x] Verified changes in development environment
+* [x] Database migrations created and tested
+* [x] Entity tracking system validated