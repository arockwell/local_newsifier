name: Tests

on:
  push:
    branches: [ main ]
  pull_request:
    branches: [ main ]

jobs:
  test:
    runs-on: ubuntu-latest
    strategy:
      matrix:
        python-version: ["3.12"]

    steps:
    - uses: actions/checkout@v4

    - name: Set up Python ${{ matrix.python-version }}
      uses: actions/setup-python@v5
      with:
        python-version: ${{ matrix.python-version }}

    - name: Install Poetry
      uses: snok/install-poetry@v1
      with:
        version: 1.7.1
        virtualenvs-create: true
        virtualenvs-in-project: true

    - name: Cache Poetry virtualenv
      uses: actions/cache@v4
      id: cache
      with:
        path: .venv
        key: venv-${{ runner.os }}-${{ matrix.python-version }}-${{ hashFiles('**/poetry.lock') }}

    - name: Install dependencies
      if: steps.cache.outputs.cache-hit != 'true'
      run: |
<<<<<<< HEAD
        poetry install --no-interaction --no-ansi
=======
        poetry install --no-interaction
>>>>>>> 0d99925a

    - name: Download spaCy model
      run: |
        poetry run python -m spacy download en_core_web_lg

    - name: Run tests with coverage
      run: |
        poetry run pytest --cov=src/local_newsifier --cov-report=xml --cov-report=term-missing tests/

    - name: Check coverage threshold
      run: |
        poetry run pytest --cov=src/local_newsifier --cov-fail-under=90 tests/

    - name: Upload coverage report
      uses: actions/upload-artifact@v4
      with:
        name: coverage-report
        path: coverage.xml <|MERGE_RESOLUTION|>--- conflicted
+++ resolved
@@ -38,11 +38,7 @@
     - name: Install dependencies
       if: steps.cache.outputs.cache-hit != 'true'
       run: |
-<<<<<<< HEAD
         poetry install --no-interaction --no-ansi
-=======
-        poetry install --no-interaction
->>>>>>> 0d99925a
 
     - name: Download spaCy model
       run: |
