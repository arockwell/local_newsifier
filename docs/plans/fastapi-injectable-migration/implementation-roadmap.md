--- conflicted
+++ resolved
@@ -184,11 +184,6 @@
 
 #### Tasks:
 1. **Update All Tests**
-<<<<<<< HEAD
-   - Remove `event_loop_fixture`
-   - Remove `@ci_skip_async`
-=======
->>>>>>> 2a8f22df
    - Update mocking patterns
    - Remove injectable-specific test fixtures
 
