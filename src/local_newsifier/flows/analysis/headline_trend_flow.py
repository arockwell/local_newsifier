"""
Flow for analyzing headline trends in news articles.

This module provides a crew.ai Flow for orchestrating headline trend analysis, including:

1. Managing database connections for retrieving news articles
2. Analyzing trends in headlines over specified time periods
3. Generating formatted reports of analysis results
4. Supporting different time intervals (daily, weekly, monthly)
5. Providing both date range and recent history analysis options

The HeadlineTrendFlow handles database session management, tool initialization,
and report generation in various formats (text, markdown, HTML).
"""

import logging
from datetime import datetime, timedelta
from typing import Dict, List, Optional, Any

from crewai import Flow

from local_newsifier.database.engine import get_session
from local_newsifier.services.analysis_service import AnalysisService

logger = logging.getLogger(__name__)


class HeadlineTrendFlow(Flow):
    """Flow for analyzing trends in article headlines over time."""

    def __init__(
        self, 
        analysis_service=None, 
        session=None
    ):
        """
        Initialize the headline trend analysis flow.

        Args:
            analysis_service: Optional AnalysisService instance
            session: Optional SQLModel session to use
        """
        super().__init__()
        
        # Setup session management
        self.session = session
        self._owns_session = False
        
        if session is None:
            self._owns_session = True
            self.session = get_session().__next__()
<<<<<<< HEAD

        # Initialize analysis service
        # This should be properly mocked in tests
        try:
            from local_newsifier.services.analysis_service import AnalysisService
            from local_newsifier.di.providers import get_analysis_result_crud, get_article_crud, get_entity_crud
            from local_newsifier.tools.analysis.trend_analyzer import TrendAnalyzer
            
            # Get required dependencies
            analysis_result_crud = get_analysis_result_crud()
            article_crud = get_article_crud()
            entity_crud = get_entity_crud()
            trend_analyzer = TrendAnalyzer(session=self.session)
            
            # Create service with all dependencies
            self.analysis_service = AnalysisService(
                analysis_result_crud=analysis_result_crud,
                article_crud=article_crud,
                entity_crud=entity_crud,
                trend_analyzer=trend_analyzer,
                session_factory=lambda: self.session
            )
        except (ImportError, NameError):
            # This path is only for testing
            self.analysis_service = None
=======
        
        # Store analysis service
        self.analysis_service = analysis_service
>>>>>>> aeac710a

    def __del__(self):
        """Clean up resources when the object is deleted."""
        if hasattr(self, '_owns_session') and self._owns_session and hasattr(self, 'session'):
            # Only close the session if we created it
            if self.session:
                self.session.close()

    def analyze_recent_trends(
        self, days_back: int = 30, interval: str = "day", top_n: int = 20
    ) -> Dict[str, Any]:
        """
        Analyze headline trends over the recent past.

        Args:
            days_back: Number of days to look back
            interval: Time interval for grouping ('day', 'week', 'month')
            top_n: Number of top keywords to analyze per period

        Returns:
            Dictionary containing trend analysis results
        """
        end_date = datetime.now()
        start_date = end_date - timedelta(days=days_back)

        logger.info(f"Analyzing headline trends from {start_date} to {end_date}")

        results = self.analysis_service.analyze_headline_trends(
            start_date=start_date,
            end_date=end_date,
            time_interval=interval,
            top_n=top_n
        )

        return results

    def analyze_date_range(
        self,
        start_date: datetime,
        end_date: datetime,
        interval: str = "day",
        top_n: int = 20,
    ) -> Dict[str, Any]:
        """
        Analyze headline trends for a specific date range.

        Args:
            start_date: Start date for analysis
            end_date: End date for analysis
            interval: Time interval for grouping ('day', 'week', 'month')
            top_n: Number of top keywords to analyze per period

        Returns:
            Dictionary containing trend analysis results
        """
        logger.info(f"Analyzing headline trends from {start_date} to {end_date}")

        results = self.analysis_service.analyze_headline_trends(
            start_date=start_date,
            end_date=end_date,
            time_interval=interval,
            top_n=top_n
        )

        return results

    def generate_report(
        self, results: Dict[str, Any], format_type: str = "text"
    ) -> str:
        """
        Generate a formatted report from trend analysis results.

        Args:
            results: Trend analysis results from analyze_trends method
            format_type: Report format type ('text', 'markdown', 'html')

        Returns:
            Formatted report string
        """
        if "error" in results:
            return f"Error: {results['error']}"

        if format_type == "markdown":
            return self._generate_markdown_report(results)
        elif format_type == "html":
            return self._generate_html_report(results)
        else:
            return self._generate_text_report(results)

    def _generate_text_report(self, results: Dict[str, Any]) -> str:
        """Generate a plain text report."""
        report = "HEADLINE TREND ANALYSIS REPORT\n"
        report += "==============================\n\n"

        # Add trending terms
        report += "TOP TRENDING TERMS:\n"
        for i, term in enumerate(results.get("trending_terms", [])[:10], 1):
            growth = term["growth_rate"] * 100
            report += f"{i}. {term['term']} (Growth: {growth:.1f}%, Mentions: {term['total_mentions']})\n"

        report += "\nOVERALL TOP TERMS:\n"
        for i, (term, count) in enumerate(results.get("overall_top_terms", [])[:10], 1):
            report += f"{i}. {term} ({count} mentions)\n"

        report += "\nARTICLE COUNTS BY PERIOD:\n"
        for period, count in sorted(results.get("period_counts", {}).items()):
            report += f"{period}: {count} articles\n"

        return report

    def _generate_markdown_report(self, results: Dict[str, Any]) -> str:
        """Generate a markdown report."""
        report = "# Headline Trend Analysis Report\n\n"

        # Add trending terms
        report += "## Top Trending Terms\n\n"
        for i, term in enumerate(results.get("trending_terms", [])[:10], 1):
            growth = term["growth_rate"] * 100
            report += f"{i}. **{term['term']}** (Growth: {growth:.1f}%, Mentions: {term['total_mentions']})\n"

        report += "\n## Overall Top Terms\n\n"
        for i, (term, count) in enumerate(results.get("overall_top_terms", [])[:10], 1):
            report += f"{i}. **{term}** ({count} mentions)\n"

        report += "\n## Article Counts by Period\n\n"
        report += "| Period | Article Count |\n"
        report += "|--------|---------------|\n"
        for period, count in sorted(results.get("period_counts", {}).items()):
            report += f"| {period} | {count} |\n"

        return report

    def _generate_html_report(self, results: Dict[str, Any]) -> str:
        """Generate an HTML report."""
        report = (
            "<html><head><title>Headline Trend Analysis Report</title></head><body>\n"
        )
        report += "<h1>Headline Trend Analysis Report</h1>\n"

        # Add trending terms
        report += "<h2>Top Trending Terms</h2>\n<ol>\n"
        for term in results.get("trending_terms", [])[:10]:
            growth = term["growth_rate"] * 100
            report += f"<li><strong>{term['term']}</strong> (Growth: {growth:.1f}%, Mentions: {term['total_mentions']})</li>\n"
        report += "</ol>\n"

        report += "<h2>Overall Top Terms</h2>\n<ol>\n"
        for term, count in results.get("overall_top_terms", [])[:10]:
            report += f"<li><strong>{term}</strong> ({count} mentions)</li>\n"
        report += "</ol>\n"

        report += "<h2>Article Counts by Period</h2>\n"
        report += "<table border='1'>\n<tr><th>Period</th><th>Article Count</th></tr>\n"
        for period, count in sorted(results.get("period_counts", {}).items()):
            report += f"<tr><td>{period}</td><td>{count}</td></tr>\n"
        report += "</table>\n"

        report += "</body></html>"
        return report<|MERGE_RESOLUTION|>--- conflicted
+++ resolved
@@ -49,37 +49,34 @@
         if session is None:
             self._owns_session = True
             self.session = get_session().__next__()
-<<<<<<< HEAD
-
-        # Initialize analysis service
-        # This should be properly mocked in tests
-        try:
-            from local_newsifier.services.analysis_service import AnalysisService
-            from local_newsifier.di.providers import get_analysis_result_crud, get_article_crud, get_entity_crud
-            from local_newsifier.tools.analysis.trend_analyzer import TrendAnalyzer
-            
-            # Get required dependencies
-            analysis_result_crud = get_analysis_result_crud()
-            article_crud = get_article_crud()
-            entity_crud = get_entity_crud()
-            trend_analyzer = TrendAnalyzer(session=self.session)
-            
-            # Create service with all dependencies
-            self.analysis_service = AnalysisService(
-                analysis_result_crud=analysis_result_crud,
-                article_crud=article_crud,
-                entity_crud=entity_crud,
-                trend_analyzer=trend_analyzer,
-                session_factory=lambda: self.session
-            )
-        except (ImportError, NameError):
-            # This path is only for testing
-            self.analysis_service = None
-=======
         
-        # Store analysis service
-        self.analysis_service = analysis_service
->>>>>>> aeac710a
+        # Initialize analysis service if not provided
+        if analysis_service is not None:
+            self.analysis_service = analysis_service
+        else:
+            # Try to create the service with dependencies from DI
+            try:
+                from local_newsifier.services.analysis_service import AnalysisService
+                from local_newsifier.di.providers import get_analysis_result_crud, get_article_crud, get_entity_crud
+                from local_newsifier.tools.analysis.trend_analyzer import TrendAnalyzer
+                
+                # Get required dependencies
+                analysis_result_crud = get_analysis_result_crud()
+                article_crud = get_article_crud()
+                entity_crud = get_entity_crud()
+                trend_analyzer = TrendAnalyzer(session=self.session)
+                
+                # Create service with all dependencies
+                self.analysis_service = AnalysisService(
+                    analysis_result_crud=analysis_result_crud,
+                    article_crud=article_crud,
+                    entity_crud=entity_crud,
+                    trend_analyzer=trend_analyzer,
+                    session_factory=lambda: self.session
+                )
+            except (ImportError, NameError):
+                # This path is only for testing
+                self.analysis_service = None
 
     def __del__(self):
         """Clean up resources when the object is deleted."""
