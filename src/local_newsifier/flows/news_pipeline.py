from datetime import datetime, timezone
<<<<<<< HEAD
from typing import Optional, Annotated
=======
from typing import Annotated, Optional
>>>>>>> 0573f57f

from crewai import Flow
from fastapi import Depends
from fastapi_injectable import injectable
from sqlmodel import Session

from local_newsifier.models.state import AnalysisStatus, NewsAnalysisState
from local_newsifier.tools.file_writer import FileWriterTool
from local_newsifier.tools.web_scraper import WebScraperTool
from local_newsifier.tools.extraction.entity_extractor import EntityExtractor
from local_newsifier.tools.analysis.context_analyzer import ContextAnalyzer
from local_newsifier.tools.resolution.entity_resolver import EntityResolver
from local_newsifier.services.news_pipeline_service import NewsPipelineService
from local_newsifier.services.article_service import ArticleService
from local_newsifier.services.entity_service import EntityService
<<<<<<< HEAD
from local_newsifier.di.providers import (
    get_session, get_article_service, get_entity_service, 
    get_web_scraper_tool, get_file_writer_tool
)
=======
from local_newsifier.database.engine import get_session
from local_newsifier.crud.article import article as article_crud
from local_newsifier.crud.analysis_result import analysis_result as analysis_result_crud
from local_newsifier.crud.entity import entity as entity_crud
from local_newsifier.crud.canonical_entity import canonical_entity as canonical_entity_crud
from local_newsifier.crud.entity_mention_context import entity_mention_context as entity_mention_context_crud
from local_newsifier.crud.entity_profile import entity_profile as entity_profile_crud
>>>>>>> 0573f57f


# Base class without DI for testing
class NewsPipelineFlowBase(Flow):
    """Base flow for processing news articles with NER analysis.
    
    This non-injectable version is used for testing.
    """

    def __init__(
        self, 
        article_service: Optional[ArticleService] = None,
        entity_service: Optional[EntityService] = None,
        web_scraper: Optional[WebScraperTool] = None,
        file_writer: Optional[FileWriterTool] = None,
        session: Optional[Session] = None,
        session_factory: Optional[callable] = None,
<<<<<<< HEAD
        pipeline_service: Optional[NewsPipelineService] = None
=======
        session: Optional[Session] = None,
        output_dir: str = "output"
>>>>>>> 0573f57f
    ):
        """Initialize the pipeline flow.
        
        Args:
            article_service: Service for article operations
            entity_service: Service for entity operations
            web_scraper: Tool for scraping web content
            file_writer: Tool for writing files
            session: Database session
            session_factory: Function to create database sessions
<<<<<<< HEAD
            pipeline_service: Service for news pipeline operations
        """
        super().__init__()
        
        # Use injected dependencies
        self.article_service = article_service
        self.entity_service = entity_service
        self.scraper = web_scraper
        self.writer = file_writer
=======
            session: Optional database session
            output_dir: Directory for output files
        """
        super().__init__()
        
        # Create or use provided tools
        self.scraper = web_scraper or WebScraperTool()
        self.writer = file_writer or FileWriterTool(output_dir=output_dir)
        self.session = session
>>>>>>> 0573f57f
        
        # If session_factory was provided, use it; otherwise create a simple
        # factory that returns the injected session (allows external customization)
        self._session_factory = session_factory or (lambda: session)
        
        # Create or use provided pipeline service
        if pipeline_service:
            self.pipeline_service = pipeline_service
        elif article_service and web_scraper and file_writer:
            self.pipeline_service = NewsPipelineService(
                article_service=self.article_service,
                web_scraper=self.scraper,
                file_writer=self.writer,
                session_factory=self._session_factory
            )
        else:
            self.pipeline_service = None
            
    def scrape_content(self, state: NewsAnalysisState) -> NewsAnalysisState:
        """Task for scraping article content."""
        return self.scraper.scrape(state)

    def process_content(self, state: NewsAnalysisState) -> NewsAnalysisState:
        """Task for processing article content including entity tracking."""
        try:
            state.status = AnalysisStatus.ANALYZING
            state.add_log("Starting article processing with entity tracking")

            if not state.scraped_text:
                raise ValueError("No text content available for processing")

            # Process article using the service
            result = self.article_service.process_article(
                url=state.target_url,
                content=state.scraped_text,
                title=state.scraped_title if hasattr(state, 'scraped_title') else "Untitled Article",
                published_at=state.scraped_at or datetime.now(timezone.utc)
            )

            # Update state with results
            state.analysis_results = result["analysis_result"]
            state.analyzed_at = datetime.now(timezone.utc)
            state.status = AnalysisStatus.ANALYSIS_SUCCEEDED
            state.add_log(
                f"Successfully completed article processing. "
                f"Found {result['analysis_result']['statistics']['total_entities']} entities."
            )

        except Exception as e:
            state.status = AnalysisStatus.ANALYSIS_FAILED
            state.set_error("analysis", e)
            state.add_log(f"Error during article processing: {str(e)}")
            # Don't re-raise the exception, just return the state with error

        return state

    def save_results(self, state: NewsAnalysisState) -> NewsAnalysisState:
        """Task for saving analysis results."""
        return self.writer.save(state)

    def start_pipeline(self, url: str) -> NewsAnalysisState:
        """
        Start the pipeline with a URL.

        Args:
            url: URL of the article to analyze

        Returns:
            Final pipeline state
        """
        # Initialize state
        state = NewsAnalysisState(target_url=url)
        state.add_log(f"Starting pipeline for URL: {url}")

        # Execute pipeline
        state = self.scrape_content(state)
        if state.status not in [AnalysisStatus.SCRAPE_SUCCEEDED]:
            return state

        state = self.process_content(state)
        if state.status not in [AnalysisStatus.ANALYSIS_SUCCEEDED]:
            return state

        state = self.save_results(state)
        return state

    def resume_pipeline(
        self, run_id: str, state: Optional[NewsAnalysisState] = None
    ) -> NewsAnalysisState:
        """
        Resume a pipeline from its last successful state.

        Args:
            run_id: ID of the run to resume
            state: Optional state to resume from

        Returns:
            Final pipeline state
        """
        if not state:
            # In a real implementation, we would load state from SQLite
            raise NotImplementedError("State loading not implemented")

        state.add_log(f"Resuming pipeline for run_id: {run_id}")

        # Determine where to resume based on status
        if state.status in [
            AnalysisStatus.INITIALIZED,
            AnalysisStatus.SCRAPE_FAILED_NETWORK,
            AnalysisStatus.SCRAPE_FAILED_PARSING,
        ]:
            # Clear any previous error details before retrying
            if state.status in [
                AnalysisStatus.SCRAPE_FAILED_NETWORK,
                AnalysisStatus.SCRAPE_FAILED_PARSING,
            ]:
                state.error_details = None
                state.add_log("Retry attempt for scraping")

            state = self.scrape_content(state)
            if state.status not in [AnalysisStatus.SCRAPE_SUCCEEDED]:
                return state

            state = self.process_content(state)
            if state.status not in [AnalysisStatus.ANALYSIS_SUCCEEDED]:
                return state

            state = self.save_results(state)

        elif state.status in [
            AnalysisStatus.SCRAPE_SUCCEEDED,
            AnalysisStatus.ANALYSIS_FAILED,
        ]:
            # Clear any previous error details before retrying
            if state.status == AnalysisStatus.ANALYSIS_FAILED:
                state.error_details = None
                state.add_log("Retry attempt for analysis")

            state = self.process_content(state)
            if state.status not in [AnalysisStatus.ANALYSIS_SUCCEEDED]:
                return state

            state = self.save_results(state)

        elif state.status in [
            AnalysisStatus.ANALYSIS_SUCCEEDED,
            AnalysisStatus.SAVE_FAILED,
        ]:
            # Clear any previous error details before retrying
            if state.status == AnalysisStatus.SAVE_FAILED:
                state.error_details = None
                state.add_log("Retry attempt for saving")

            state = self.save_results(state)

        else:
            state.add_log(f"Cannot resume from status: {state.status}")
            raise ValueError(f"Cannot resume from status: {state.status}")

        return state
    
    def process_url_directly(self, url: str) -> dict:
        """
        Process a URL directly using the pipeline service.
        
        Args:
            url: URL of the article to process
            
        Returns:
            Dictionary with processing results
        """
        return self.pipeline_service.process_url(url)


@injectable(use_cache=False)
class NewsPipelineFlow(NewsPipelineFlowBase):
    """Flow for processing news articles with NER analysis.
    
    This version uses dependency injection.
    """

    def __init__(
        self, 
        article_service: Annotated[ArticleService, Depends(get_article_service)] = None,
        entity_service: Annotated[EntityService, Depends(get_entity_service)] = None,
        web_scraper: Annotated[WebScraperTool, Depends(get_web_scraper_tool)] = None,
        file_writer: Annotated[FileWriterTool, Depends(get_file_writer_tool)] = None,
        session: Annotated[Session, Depends(get_session)] = None,
        session_factory: Optional[callable] = None,
        pipeline_service: Optional[NewsPipelineService] = None
    ):
        """Initialize the pipeline flow.
        
        Args:
            article_service: Service for article operations
            entity_service: Service for entity operations
            web_scraper: Tool for scraping web content
            file_writer: Tool for writing files
            session: Database session
            session_factory: Function to create database sessions
            pipeline_service: Service for news pipeline operations
        """
        super().__init__(
            article_service=article_service,
            entity_service=entity_service,
            web_scraper=web_scraper,
            file_writer=file_writer,
            session=session,
            session_factory=session_factory,
            pipeline_service=pipeline_service
        )<|MERGE_RESOLUTION|>--- conflicted
+++ resolved
@@ -1,9 +1,5 @@
 from datetime import datetime, timezone
-<<<<<<< HEAD
-from typing import Optional, Annotated
-=======
 from typing import Annotated, Optional
->>>>>>> 0573f57f
 
 from crewai import Flow
 from fastapi import Depends
@@ -19,20 +15,17 @@
 from local_newsifier.services.news_pipeline_service import NewsPipelineService
 from local_newsifier.services.article_service import ArticleService
 from local_newsifier.services.entity_service import EntityService
-<<<<<<< HEAD
 from local_newsifier.di.providers import (
     get_session, get_article_service, get_entity_service, 
     get_web_scraper_tool, get_file_writer_tool
 )
-=======
-from local_newsifier.database.engine import get_session
+# Keep these imports for backward compatibility
 from local_newsifier.crud.article import article as article_crud
 from local_newsifier.crud.analysis_result import analysis_result as analysis_result_crud
 from local_newsifier.crud.entity import entity as entity_crud
 from local_newsifier.crud.canonical_entity import canonical_entity as canonical_entity_crud
 from local_newsifier.crud.entity_mention_context import entity_mention_context as entity_mention_context_crud
 from local_newsifier.crud.entity_profile import entity_profile as entity_profile_crud
->>>>>>> 0573f57f
 
 
 # Base class without DI for testing
@@ -50,12 +43,8 @@
         file_writer: Optional[FileWriterTool] = None,
         session: Optional[Session] = None,
         session_factory: Optional[callable] = None,
-<<<<<<< HEAD
-        pipeline_service: Optional[NewsPipelineService] = None
-=======
-        session: Optional[Session] = None,
+        pipeline_service: Optional[NewsPipelineService] = None,
         output_dir: str = "output"
->>>>>>> 0573f57f
     ):
         """Initialize the pipeline flow.
         
@@ -66,27 +55,17 @@
             file_writer: Tool for writing files
             session: Database session
             session_factory: Function to create database sessions
-<<<<<<< HEAD
             pipeline_service: Service for news pipeline operations
+            output_dir: Directory for output files
         """
         super().__init__()
         
-        # Use injected dependencies
+        # Use injected dependencies or create defaults
         self.article_service = article_service
         self.entity_service = entity_service
-        self.scraper = web_scraper
-        self.writer = file_writer
-=======
-            session: Optional database session
-            output_dir: Directory for output files
-        """
-        super().__init__()
-        
-        # Create or use provided tools
         self.scraper = web_scraper or WebScraperTool()
         self.writer = file_writer or FileWriterTool(output_dir=output_dir)
         self.session = session
->>>>>>> 0573f57f
         
         # If session_factory was provided, use it; otherwise create a simple
         # factory that returns the injected session (allows external customization)
@@ -276,7 +255,8 @@
         file_writer: Annotated[FileWriterTool, Depends(get_file_writer_tool)] = None,
         session: Annotated[Session, Depends(get_session)] = None,
         session_factory: Optional[callable] = None,
-        pipeline_service: Optional[NewsPipelineService] = None
+        pipeline_service: Optional[NewsPipelineService] = None,
+        output_dir: str = "output"
     ):
         """Initialize the pipeline flow.
         
@@ -288,6 +268,7 @@
             session: Database session
             session_factory: Function to create database sessions
             pipeline_service: Service for news pipeline operations
+            output_dir: Directory for output files
         """
         super().__init__(
             article_service=article_service,
@@ -296,5 +277,6 @@
             file_writer=file_writer,
             session=session,
             session_factory=session_factory,
-            pipeline_service=pipeline_service
+            pipeline_service=pipeline_service,
+            output_dir=output_dir
         )