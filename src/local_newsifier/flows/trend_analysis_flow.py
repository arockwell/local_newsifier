"""Flow for analyzing and detecting trends in local news articles."""

from datetime import datetime, timezone, timedelta
import logging
from enum import Enum
from typing import Any, Dict, List, Optional, Union, Annotated
from unittest.mock import MagicMock
from uuid import UUID, uuid4

from crewai import Flow
from fastapi import Depends
from fastapi_injectable import injectable
<<<<<<< HEAD
=======
from sqlmodel import Session
>>>>>>> 0573f57f

from local_newsifier.models.state import AnalysisStatus
from local_newsifier.models.trend import (
    TimeFrame,
    TrendAnalysis,
    TrendAnalysisConfig,
    TrendStatus,
    TrendType,
)
from local_newsifier.services.analysis_service import AnalysisService
from local_newsifier.tools.trend_reporter import ReportFormat, TrendReporter
from local_newsifier.di.providers import (
    get_analysis_service, get_trend_reporter_tool, get_trend_analyzer_tool
)

# Global logger
logger = logging.getLogger(__name__)


class TrendAnalysisState:
    """State for tracking the trend analysis flow."""

    def __init__(
        self,
        config: Optional[TrendAnalysisConfig] = None,
        run_id: Optional[UUID] = None,
    ):
        """
        Initialize the trend analysis state.

        Args:
            config: Configuration for trend analysis
            run_id: Optional run ID
        """
        self.run_id = run_id or uuid4()
        self.config = config or TrendAnalysisConfig()
        self.start_time = datetime.now(timezone.utc)
        self.status = AnalysisStatus.INITIALIZED
        self.detected_trends: List[TrendAnalysis] = []
        self.logs: List[str] = []
        self.report_path: Optional[str] = None
        self.error: Optional[str] = None

    def add_log(self, message: str) -> None:
        """
        Add a log message with timestamp.

        Args:
            message: Log message
        """
        timestamp = datetime.now(timezone.utc).isoformat()
        self.logs.append(f"[{timestamp}] {message}")

    def set_error(self, error_message: str) -> None:
        """
        Set error message.

        Args:
            error_message: Error message
        """
        self.error = error_message
        self.add_log(f"ERROR: {error_message}")


# Base class without DI for testing
class NewsTrendAnalysisFlowBase(Flow):
    """Base flow for detecting and analyzing trends in local news coverage.
    
    This non-injectable version is used for testing.
    """
    
    def __init__(
        self,
        analysis_service: AnalysisService,
        trend_reporter: TrendReporter,
        trend_analyzer: Any,
        data_aggregator: Optional[Any] = None,
        topic_analyzer: Optional[Any] = None,
<<<<<<< HEAD
        config: Optional[TrendAnalysisConfig] = None,
=======
        trend_detector: Optional[Any] = None,
        session: Optional[Session] = None,
        config: Optional[TrendAnalysisConfig] = None,
        output_dir: str = "trend_output"
>>>>>>> 0573f57f
    ):
        """
        Initialize the trend analysis flow.

        Args:
            analysis_service: Service for analysis operations (injected)
            trend_reporter: Tool for generating trend reports (injected)
            trend_analyzer: Tool for analyzing trends (injected)
            data_aggregator: Tool for aggregating data (for backwards compatibility)
            topic_analyzer: Tool for analyzing topics (for backwards compatibility)
<<<<<<< HEAD
=======
            trend_detector: Tool for detecting trends (for backwards compatibility)
            session: Database session
>>>>>>> 0573f57f
            config: Configuration for trend analysis
        """
        super().__init__()
        self.config = config or TrendAnalysisConfig()
        self.session = session
        
        # Use injected services and tools
        self.reporter = trend_reporter
        self.analysis_service = analysis_service
        
        # Initialize trend analyzer via DI 
        self.trend_detector = trend_analyzer
        
        # For backwards compatibility with tests
        self.data_aggregator = data_aggregator or MagicMock()
        self.topic_analyzer = topic_analyzer or MagicMock()
        
    def aggregate_historical_data(
        self, state: TrendAnalysisState
    ) -> TrendAnalysisState:
        """
        Retrieve articles for trend analysis.

        Args:
            state: Current flow state

        Returns:
            Updated state
        """
        try:
            state.status = AnalysisStatus.SCRAPING
            state.add_log("Starting article retrieval for trend analysis")

            # Calculate date range based on configuration
            if state.config.time_frame == TimeFrame.DAY:
                days_back = state.config.lookback_periods
            elif state.config.time_frame == TimeFrame.WEEK:
                days_back = state.config.lookback_periods * 7
            elif state.config.time_frame == TimeFrame.MONTH:
                days_back = state.config.lookback_periods * 30
            else:
                days_back = 90  # Default to 90 days

            end_date = datetime.now(timezone.utc)
            start_date = end_date - timedelta(days=days_back)

            # Add a log of the date range
            state.add_log(
                f"Analyzing trends from {start_date.isoformat()} to {end_date.isoformat()}"
            )
            
            state.start_date = start_date
            state.end_date = end_date
            state.status = AnalysisStatus.SCRAPE_SUCCEEDED
            state.add_log("Successfully completed article retrieval")

        except Exception as e:
            state.status = AnalysisStatus.SCRAPE_FAILED_NETWORK
            state.set_error(f"Error during article retrieval: {str(e)}")

        return state

    def detect_trends(self, state: TrendAnalysisState) -> TrendAnalysisState:
        """
        Detect trends in the historical data.

        Args:
            state: Current flow state

        Returns:
            Updated state
        """
        try:
            state.status = AnalysisStatus.ANALYZING
            state.add_log("Starting trend detection")

            # Calculate date range based on configuration
            end_date = datetime.now(timezone.utc)
            if state.config.time_frame == TimeFrame.DAY:
                start_date = end_date - timedelta(days=1)
            elif state.config.time_frame == TimeFrame.WEEK:
                start_date = end_date - timedelta(days=7)
            elif state.config.time_frame == TimeFrame.MONTH:
                start_date = end_date - timedelta(days=30)
            else:
                start_date = end_date - timedelta(days=90)
                
            state.add_log(f"Analyzing trends from {start_date.isoformat()} to {end_date.isoformat()}")
            
            # Detect entity-based trends using TrendAnalyzer via DI
            # If this is a proper TrendAnalyzer instance
            if hasattr(self.trend_detector, 'detect_entity_trends'):
                entity_trends = self.trend_detector.detect_entity_trends(
                    entity_types=state.config.entity_types,
                    min_significance=state.config.significance_threshold,
                    min_mentions=state.config.min_articles,
                    max_trends=state.config.topic_limit
                )
                
                # Try to detect anomalous patterns
                if hasattr(self.trend_detector, 'detect_anomalous_patterns'):
                    anomaly_trends = self.trend_detector.detect_anomalous_patterns()
            else:
                # Fallback to using analysis_service directly
                entity_trends = self.analysis_service.detect_entity_trends(
                    entity_types=state.config.entity_types,
                    time_frame=state.config.time_frame,
                    min_significance=state.config.significance_threshold,
                    min_mentions=state.config.min_articles,
                    max_trends=state.config.topic_limit
                )

            # Store the trends
            state.detected_trends = entity_trends

            state.add_log(f"Detected {len(state.detected_trends)} trends")
            state.status = AnalysisStatus.ANALYSIS_SUCCEEDED

        except Exception as e:
            state.status = AnalysisStatus.ANALYSIS_FAILED
            state.set_error(f"Error during trend detection: {str(e)}")
            logger.exception("Error during trend detection")

        return state

    def generate_report(
        self, state: TrendAnalysisState, format: ReportFormat = ReportFormat.MARKDOWN
    ) -> TrendAnalysisState:
        """
        Generate a report of detected trends.

        Args:
            state: Current flow state
            format: Report format

        Returns:
            Updated state
        """
        try:
            state.status = AnalysisStatus.SAVING
            state.add_log(f"Generating {format.value} trend report")

            if not state.detected_trends:
                state.add_log("No trends to report")
                state.report_path = None
                state.status = AnalysisStatus.SAVE_SUCCEEDED
                return state

            # Generate and save report
            state.report_path = self.reporter.save_report(
                state.detected_trends, format=format
            )

            state.add_log(f"Saved trend report to {state.report_path}")
            state.status = AnalysisStatus.SAVE_SUCCEEDED

        except Exception as e:
            state.status = AnalysisStatus.SAVE_FAILED
            state.set_error(f"Error generating trend report: {str(e)}")

        return state

    def run_analysis(
        self,
        config: Optional[TrendAnalysisConfig] = None,
        report_format: ReportFormat = ReportFormat.MARKDOWN,
    ) -> TrendAnalysisState:
        """
        Run the full trend analysis flow.

        Args:
            config: Optional custom configuration
            report_format: Format for the final report

        Returns:
            Flow state with results
        """
        # Initialize state
        state = TrendAnalysisState(config or self.config)
        state.add_log("Starting trend analysis flow")

        # Execute pipeline
        state = self.aggregate_historical_data(state)
        if state.status != AnalysisStatus.SCRAPE_SUCCEEDED:
            state.add_log("Aborting flow due to article retrieval failure")
            return state

        state = self.detect_trends(state)
        if state.status != AnalysisStatus.ANALYSIS_SUCCEEDED:
            state.add_log("Aborting flow due to trend detection failure")
            return state

        state = self.generate_report(state, format=report_format)

        if state.status == AnalysisStatus.SAVE_SUCCEEDED:
            state.status = AnalysisStatus.COMPLETED_SUCCESS
            state.add_log("Successfully completed trend analysis flow")
        else:
            state.status = AnalysisStatus.COMPLETED_WITH_ERRORS
            state.add_log("Completed trend analysis flow with errors")

        return state

@injectable(use_cache=False)
class NewsTrendAnalysisFlow(NewsTrendAnalysisFlowBase):
    """Flow for detecting and analyzing trends in local news coverage.
    
    This version uses dependency injection.
    """
    
    def __init__(
        self,
        analysis_service: Annotated[AnalysisService, Depends(get_analysis_service)],
        trend_reporter: Annotated[TrendReporter, Depends(get_trend_reporter_tool)],
        trend_analyzer: Annotated[Any, Depends(get_trend_analyzer_tool)],
        data_aggregator: Optional[Any] = None,
        topic_analyzer: Optional[Any] = None,
        config: Optional[TrendAnalysisConfig] = None,
    ):
        """
        Initialize the trend analysis flow.

        Args:
            analysis_service: Service for analysis operations (injected)
            trend_reporter: Tool for generating trend reports (injected)
            trend_analyzer: Tool for analyzing trends (injected)
            data_aggregator: Tool for aggregating data (for backwards compatibility)
            topic_analyzer: Tool for analyzing topics (for backwards compatibility)
            config: Configuration for trend analysis
        """
        super().__init__(
            analysis_service=analysis_service,
            trend_reporter=trend_reporter,
            trend_analyzer=trend_analyzer,
            data_aggregator=data_aggregator,
            topic_analyzer=topic_analyzer,
            config=config
        )<|MERGE_RESOLUTION|>--- conflicted
+++ resolved
@@ -10,10 +10,7 @@
 from crewai import Flow
 from fastapi import Depends
 from fastapi_injectable import injectable
-<<<<<<< HEAD
-=======
 from sqlmodel import Session
->>>>>>> 0573f57f
 
 from local_newsifier.models.state import AnalysisStatus
 from local_newsifier.models.trend import (
@@ -92,14 +89,10 @@
         trend_analyzer: Any,
         data_aggregator: Optional[Any] = None,
         topic_analyzer: Optional[Any] = None,
-<<<<<<< HEAD
-        config: Optional[TrendAnalysisConfig] = None,
-=======
         trend_detector: Optional[Any] = None,
         session: Optional[Session] = None,
         config: Optional[TrendAnalysisConfig] = None,
         output_dir: str = "trend_output"
->>>>>>> 0573f57f
     ):
         """
         Initialize the trend analysis flow.
@@ -110,12 +103,10 @@
             trend_analyzer: Tool for analyzing trends (injected)
             data_aggregator: Tool for aggregating data (for backwards compatibility)
             topic_analyzer: Tool for analyzing topics (for backwards compatibility)
-<<<<<<< HEAD
-=======
             trend_detector: Tool for detecting trends (for backwards compatibility)
             session: Database session
->>>>>>> 0573f57f
             config: Configuration for trend analysis
+            output_dir: Directory for output files
         """
         super().__init__()
         self.config = config or TrendAnalysisConfig()
@@ -332,7 +323,10 @@
         trend_analyzer: Annotated[Any, Depends(get_trend_analyzer_tool)],
         data_aggregator: Optional[Any] = None,
         topic_analyzer: Optional[Any] = None,
+        trend_detector: Optional[Any] = None,
+        session: Optional[Session] = None,
         config: Optional[TrendAnalysisConfig] = None,
+        output_dir: str = "trend_output"
     ):
         """
         Initialize the trend analysis flow.
@@ -343,7 +337,10 @@
             trend_analyzer: Tool for analyzing trends (injected)
             data_aggregator: Tool for aggregating data (for backwards compatibility)
             topic_analyzer: Tool for analyzing topics (for backwards compatibility)
+            trend_detector: Tool for detecting trends (for backwards compatibility)
+            session: Database session
             config: Configuration for trend analysis
+            output_dir: Directory for output files
         """
         super().__init__(
             analysis_service=analysis_service,
@@ -351,5 +348,8 @@
             trend_analyzer=trend_analyzer,
             data_aggregator=data_aggregator,
             topic_analyzer=topic_analyzer,
-            config=config
+            trend_detector=trend_detector,
+            session=session,
+            config=config,
+            output_dir=output_dir
         )