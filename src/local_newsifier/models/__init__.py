--- conflicted
+++ resolved
@@ -16,34 +16,9 @@
                                                     EntityMentionContext, EntityProfile,
                                                     EntityRelationship)
 from local_newsifier.models.rss_feed import RSSFeed, RSSFeedProcessingLog
-<<<<<<< HEAD
-from local_newsifier.models.entity_tracking import (
-    CanonicalEntity,
-    EntityMention,
-    EntityMentionContext,
-    EntityProfile,
-    EntityRelationship,
-)
-from local_newsifier.models.sentiment import (
-    SentimentAnalysis,
-    OpinionTrend,
-    SentimentShift,
-)
-from local_newsifier.models.apify import (
-    ApifySourceConfig,
-    ApifyJob,
-    ApifyDatasetItem,
-    ApifyCredentials,
-    ApifyWebhook,
-)
-from local_newsifier.models.webhook import (
-    ApifyWebhookPayload,
-    ApifyWebhookResponse,
-    ApifyDatasetTransformationConfig,
-)
-=======
 from local_newsifier.models.sentiment import OpinionTrend, SentimentAnalysis, SentimentShift
->>>>>>> 7f0ad88e
+from local_newsifier.models.webhook import (ApifyDatasetTransformationConfig, ApifyWebhookPayload,
+                                            ApifyWebhookResponse)
 
 # Export only the class names, not the actual classes
 __all__ = [
@@ -66,7 +41,7 @@
     "SentimentShift",
     # Apify models
     "ApifySourceConfig",
-    "ApifyJob", 
+    "ApifyJob",
     "ApifyDatasetItem",
     "ApifyCredentials",
     "ApifyWebhook",
