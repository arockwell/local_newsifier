--- conflicted
+++ resolved
@@ -10,14 +10,14 @@
 - use_cache=True (default): Could be used for purely functional utilities with no state
   that just transform inputs to outputs in a deterministic way
 
-Most of our components use use_cache=False for safety, since they either directly 
+Most of our components use use_cache=False for safety, since they either directly
 interact with the database or maintain state between operations.
 """
 
 import logging
 from typing import TYPE_CHECKING, Annotated, Any, Dict, Generator, Optional
 
-from fastapi import Depends, BackgroundTasks
+from fastapi import BackgroundTasks, Depends
 from fastapi_injectable import injectable
 # Using injectable directly - no scope parameter in version 0.7.0
 # We'll control instance reuse with use_cache=True/False
@@ -33,21 +33,7 @@
     from local_newsifier.crud.entity_profile import CRUDEntityProfile
     from local_newsifier.crud.entity_relationship import CRUDEntityRelationship
     from local_newsifier.crud.feed_processing_log import CRUDFeedProcessingLog
-<<<<<<< HEAD
-    from local_newsifier.crud.apify_source_config import CRUDApifySourceConfig
-    from local_newsifier.tools.analysis.trend_analyzer import TrendAnalyzer
-    from local_newsifier.tools.entity_tracker_service import EntityTracker
-    from local_newsifier.tools.extraction.entity_extractor import EntityExtractor
-    from local_newsifier.tools.analysis.context_analyzer import ContextAnalyzer
-    from local_newsifier.tools.resolution.entity_resolver import EntityResolver
-    from local_newsifier.services.entity_service import EntityService
-    from local_newsifier.services.article_service import ArticleService
-    from local_newsifier.services.apify_service import ApifyService
-    from local_newsifier.services.webhook_service import ApifyWebhookHandler
-    from local_newsifier.flows.entity_tracking_flow import EntityTrackingFlow
-=======
     from local_newsifier.crud.rss_feed import CRUDRSSFeed
->>>>>>> 7f0ad88e
     from local_newsifier.flows.analysis.headline_trend_flow import HeadlineTrendFlow
     from local_newsifier.flows.entity_tracking_flow import EntityTrackingFlow
     from local_newsifier.flows.news_pipeline import NewsPipelineFlow
@@ -57,6 +43,7 @@
     from local_newsifier.services.apify_service import ApifyService
     from local_newsifier.services.article_service import ArticleService
     from local_newsifier.services.entity_service import EntityService
+    from local_newsifier.services.webhook_service import ApifyWebhookHandler
     from local_newsifier.tools.analysis.context_analyzer import ContextAnalyzer
     from local_newsifier.tools.analysis.trend_analyzer import TrendAnalyzer
     from local_newsifier.tools.entity_tracker_service import EntityTracker
@@ -67,18 +54,19 @@
 
 # Database providers
 
+
 @injectable(use_cache=False)
 def get_session() -> Generator[Session, None, None]:
     """Provide a database session.
-    
+
     Returns a session from the session factory and ensures
     it's properly closed when done.
-    
+
     Yields:
         Database session
     """
     from local_newsifier.database.engine import get_session as get_db_session
-    
+
     session = next(get_db_session())
     try:
         yield session
@@ -92,144 +80,155 @@
 @injectable(use_cache=False)
 def get_article_crud():
     """Provide the article CRUD component.
-    
-    Uses use_cache=False to create new instances for each injection, as CRUD 
+
+    Uses use_cache=False to create new instances for each injection, as CRUD
     components interact with the database and should not share state between operations.
-    
+
     Returns:
         ArticleCRUD instance
     """
     from local_newsifier.crud.article import article
+
     return article
 
 
 @injectable(use_cache=False)
 def get_entity_crud():
     """Provide the entity CRUD component.
-    
-    Uses use_cache=False to create new instances for each injection, as CRUD 
+
+    Uses use_cache=False to create new instances for each injection, as CRUD
     components interact with the database and should not share state between operations.
-    
+
     Returns:
         EntityCRUD instance
     """
     from local_newsifier.crud.entity import entity
+
     return entity
 
 
 @injectable(use_cache=False)
 def get_entity_relationship_crud():
     """Provide the entity relationship CRUD component.
-    
-    Uses use_cache=False to create new instances for each injection, as CRUD 
+
+    Uses use_cache=False to create new instances for each injection, as CRUD
     components interact with the database and should not share state between operations.
-    
+
     Returns:
         EntityRelationshipCRUD instance
     """
     from local_newsifier.crud.entity_relationship import entity_relationship
+
     return entity_relationship
 
 
 @injectable(use_cache=False)
 def get_rss_feed_crud():
     """Provide the RSS feed CRUD component.
-    
-    Uses use_cache=False to create new instances for each injection, as CRUD 
+
+    Uses use_cache=False to create new instances for each injection, as CRUD
     components interact with the database and should not share state between operations.
-    
+
     Returns:
         RSSFeedCRUD instance
     """
     from local_newsifier.crud.rss_feed import rss_feed
+
     return rss_feed
 
 
 @injectable(use_cache=False)
 def get_analysis_result_crud():
     """Provide the analysis result CRUD component.
-    
-    Uses use_cache=False to create new instances for each injection, as CRUD 
+
+    Uses use_cache=False to create new instances for each injection, as CRUD
     components interact with the database and should not share state between operations.
-    
+
     Returns:
         AnalysisResultCRUD instance
     """
     from local_newsifier.crud.analysis_result import analysis_result
+
     return analysis_result
 
 
 @injectable(use_cache=False)
 def get_canonical_entity_crud():
     """Provide the canonical entity CRUD component.
-    
-    Uses use_cache=False to create new instances for each injection, as CRUD 
+
+    Uses use_cache=False to create new instances for each injection, as CRUD
     components interact with the database and should not share state between operations.
-    
+
     Returns:
         CanonicalEntityCRUD instance
     """
     from local_newsifier.crud.canonical_entity import canonical_entity
+
     return canonical_entity
 
 
 @injectable(use_cache=False)
 def get_entity_mention_context_crud():
     """Provide the entity mention context CRUD component.
-    
-    Uses use_cache=False to create new instances for each injection, as CRUD 
+
+    Uses use_cache=False to create new instances for each injection, as CRUD
     components interact with the database and should not share state between operations.
-    
+
     Returns:
         EntityMentionContextCRUD instance
     """
     from local_newsifier.crud.entity_mention_context import entity_mention_context
+
     return entity_mention_context
 
 
 @injectable(use_cache=False)
 def get_entity_profile_crud():
     """Provide the entity profile CRUD component.
-    
-    Uses use_cache=False to create new instances for each injection, as CRUD 
+
+    Uses use_cache=False to create new instances for each injection, as CRUD
     components interact with the database and should not share state between operations.
-    
+
     Returns:
         EntityProfileCRUD instance
     """
     from local_newsifier.crud.entity_profile import entity_profile
+
     return entity_profile
 
 
 @injectable(use_cache=False)
 def get_feed_processing_log_crud():
     """Provide the feed processing log CRUD component.
-    
-    Uses use_cache=False to create new instances for each injection, as CRUD 
+
+    Uses use_cache=False to create new instances for each injection, as CRUD
     components interact with the database and should not share state between operations.
-    
+
     Returns:
         FeedProcessingLogCRUD instance
     """
     from local_newsifier.crud.feed_processing_log import feed_processing_log
+
     return feed_processing_log
 
 
 @injectable(use_cache=False)
 def get_apify_source_config_crud():
     """Provide the Apify source config CRUD component.
-    
-    Uses use_cache=False to create new instances for each injection, as CRUD 
+
+    Uses use_cache=False to create new instances for each injection, as CRUD
     components interact with the database and should not share state between operations.
-    
+
     Returns:
         CRUDApifySourceConfig instance
     """
     from local_newsifier.crud.apify_source_config import apify_source_config
+
     return apify_source_config
 
 
 # Tool providers
+
 
 @injectable(use_cache=False)
 def get_nlp_model() -> Any:
@@ -243,12 +242,15 @@
     """
     try:
         import spacy
+
         return spacy.load("en_core_web_lg")
     except (ImportError, OSError) as e:
         import logging
+
         logging.warning(f"Failed to load NLP model: {str(e)}")
         return None
 
+
 @injectable(use_cache=False)
 def get_web_scraper_tool():
     """Provide the web scraper tool.
@@ -263,6 +265,7 @@
     import requests
 
     from local_newsifier.tools.web_scraper import WebScraperTool
+
     session = requests.Session()
 
     # Set a standard user agent
@@ -275,7 +278,7 @@
     return WebScraperTool(
         session=session,
         web_driver=None,  # WebDriver will be created lazily when needed
-        user_agent=user_agent
+        user_agent=user_agent,
     )
 
 
@@ -289,9 +292,8 @@
     Returns:
         Configuration dictionary with model_name
     """
-    return {
-        "model_name": "en_core_web_sm"
-    }
+    return {"model_name": "en_core_web_sm"}
+
 
 @injectable(use_cache=False)
 def get_sentiment_analyzer_tool():
@@ -304,13 +306,12 @@
         SentimentAnalyzer instance
     """
     from local_newsifier.tools.sentiment_analyzer import SentimentAnalyzer
+
     return SentimentAnalyzer(nlp_model=get_nlp_model())
 
 
 @injectable(use_cache=False)
-def get_sentiment_tracker_tool(
-    session=Depends(get_session)
-):
+def get_sentiment_tracker_tool(session=Depends(get_session)):
     """Provide the sentiment tracker tool.
 
     Uses use_cache=False to create new instances for each injection, as it
@@ -323,13 +324,12 @@
         SentimentTracker instance
     """
     from local_newsifier.tools.sentiment_tracker import SentimentTracker
+
     return SentimentTracker(session_factory=lambda: session)
 
 
 @injectable(use_cache=False)
-def get_opinion_visualizer_tool(
-    session: Annotated[Session, Depends(get_session)]
-):
+def get_opinion_visualizer_tool(session: Annotated[Session, Depends(get_session)]):
     """Provide the opinion visualizer tool.
 
     Uses use_cache=False to create new instances for each injection, as it
@@ -342,6 +342,7 @@
         OpinionVisualizerTool instance
     """
     from local_newsifier.tools.opinion_visualizer import OpinionVisualizerTool
+
     return OpinionVisualizerTool(session=session)
 
 
@@ -355,9 +356,8 @@
     Returns:
         Configuration dictionary with model_name
     """
-    return {
-        "model_name": "en_core_web_lg"
-    }
+    return {"model_name": "en_core_web_lg"}
+
 
 @injectable(use_cache=False)
 def get_trend_analyzer_tool():
@@ -370,20 +370,22 @@
         TrendAnalyzer instance
     """
     from local_newsifier.tools.analysis.trend_analyzer import TrendAnalyzer
+
     return TrendAnalyzer(nlp_model=get_nlp_model())
 
 
 @injectable(use_cache=False)
 def get_trend_reporter_tool():
     """Provide the trend reporter tool.
-    
+
     Uses use_cache=False to create new instances for each injection, as it
     maintains state during report generation and handles file operations.
-    
+
     Returns:
         TrendReporter instance
     """
     from local_newsifier.tools.trend_reporter import TrendReporter
+
     return TrendReporter(output_dir="trend_output")
 
 
@@ -397,9 +399,8 @@
     Returns:
         Configuration dictionary with model_name
     """
-    return {
-        "model_name": "en_core_web_lg"
-    }
+    return {"model_name": "en_core_web_lg"}
+
 
 @injectable(use_cache=False)
 def get_context_analyzer_tool():
@@ -412,31 +413,33 @@
         ContextAnalyzer instance
     """
     from local_newsifier.tools.analysis.context_analyzer import ContextAnalyzer
+
     return ContextAnalyzer(nlp_model=get_nlp_model())
 
 
 @injectable(use_cache=False)
 def get_entity_extractor():
     """Provide the entity extractor tool.
-    
-    Uses use_cache=False to create new instances for each injection, as NLP 
+
+    Uses use_cache=False to create new instances for each injection, as NLP
     tools may have stateful caches or models.
-    
+
     Returns:
         EntityExtractor instance
     """
     from local_newsifier.tools.extraction.entity_extractor import EntityExtractor
+
     return EntityExtractor()
 
 
 @injectable(use_cache=False)
 def get_entity_extractor_tool():
     """Provide the entity extractor tool (alias with _tool suffix).
-    
+
     This provides the same entity extractor with a consistent naming pattern.
-    Uses use_cache=False to create new instances for each injection, as NLP 
+    Uses use_cache=False to create new instances for each injection, as NLP
     tools may have stateful caches or models.
-    
+
     Returns:
         EntityExtractor instance
     """
@@ -453,14 +456,11 @@
     Returns:
         Configuration dictionary with similarity_threshold
     """
-    return {
-        "similarity_threshold": 0.85
-    }
-
-@injectable(use_cache=False)
-def get_entity_resolver(
-    config: Annotated[Dict, Depends(get_entity_resolver_config)]
-):
+    return {"similarity_threshold": 0.85}
+
+
+@injectable(use_cache=False)
+def get_entity_resolver(config: Annotated[Dict, Depends(get_entity_resolver_config)]):
     """Provide the entity resolver tool.
 
     Uses use_cache=False to create new instances for each injection, as this tool
@@ -473,17 +473,18 @@
         EntityResolver instance
     """
     from local_newsifier.tools.resolution.entity_resolver import EntityResolver
+
     return EntityResolver(similarity_threshold=config["similarity_threshold"])
 
 
 @injectable(use_cache=False)
 def get_entity_resolver_tool():
     """Provide the entity resolver tool (alias with _tool suffix).
-    
+
     This provides the same entity resolver with a consistent naming pattern.
     Uses use_cache=False to create new instances for each injection, as this tool
     may have state during the resolution process.
-    
+
     Returns:
         EntityResolver instance
     """
@@ -500,16 +501,11 @@
     Returns:
         Configuration dictionary with cache_dir, request_timeout, and user_agent
     """
-    return {
-        "cache_dir": "cache",
-        "request_timeout": 30,
-        "user_agent": "Local Newsifier RSS Parser"
-    }
-
-@injectable(use_cache=False)
-def get_rss_parser(
-    config: Annotated[Dict, Depends(get_rss_parser_config)]
-):
+    return {"cache_dir": "cache", "request_timeout": 30, "user_agent": "Local Newsifier RSS Parser"}
+
+
+@injectable(use_cache=False)
+def get_rss_parser(config: Annotated[Dict, Depends(get_rss_parser_config)]):
     """Provide the RSS parser tool.
 
     Uses use_cache=False to create new instances for each injection, as parsers
@@ -522,10 +518,11 @@
         RSSParser instance
     """
     from local_newsifier.tools.rss_parser import RSSParser
+
     return RSSParser(
         cache_dir=config["cache_dir"],
         request_timeout=config["request_timeout"],
-        user_agent=config["user_agent"]
+        user_agent=config["user_agent"],
     )
 
 
@@ -539,14 +536,11 @@
     Returns:
         Configuration dictionary with output_dir
     """
-    return {
-        "output_dir": "output"
-    }
-
-@injectable(use_cache=False)
-def get_file_writer_tool(
-    config: Annotated[Dict, Depends(get_file_writer_config)]
-):
+    return {"output_dir": "output"}
+
+
+@injectable(use_cache=False)
+def get_file_writer_tool(config: Annotated[Dict, Depends(get_file_writer_config)]):
     """Provide the file writer tool.
 
     Uses use_cache=False to create new instances for each injection, as this tool
@@ -559,6 +553,7 @@
         FileWriterTool instance
     """
     from local_newsifier.tools.file_writer import FileWriterTool
+
     return FileWriterTool(output_dir=config["output_dir"])
 
 
@@ -567,19 +562,21 @@
 def get_entity_service(
     entity_crud: Annotated["CRUDEntity", Depends(get_entity_crud)],
     canonical_entity_crud: Annotated["CRUDCanonicalEntity", Depends(get_canonical_entity_crud)],
-    entity_mention_context_crud: Annotated["CRUDEntityMentionContext", Depends(get_entity_mention_context_crud)],
+    entity_mention_context_crud: Annotated[
+        "CRUDEntityMentionContext", Depends(get_entity_mention_context_crud)
+    ],
     entity_profile_crud: Annotated["CRUDEntityProfile", Depends(get_entity_profile_crud)],
     article_crud: Annotated["CRUDArticle", Depends(get_article_crud)],
     entity_extractor: Annotated["EntityExtractor", Depends(get_entity_extractor)],
     context_analyzer: Annotated["ContextAnalyzer", Depends(get_context_analyzer_tool)],
     entity_resolver: Annotated["EntityResolver", Depends(get_entity_resolver)],
-    session: Annotated[Session, Depends(get_session)]
+    session: Annotated[Session, Depends(get_session)],
 ):
     """Provide the entity service.
-    
+
     Uses use_cache=False to create new instances for each injection,
     preventing state leakage between operations.
-    
+
     Args:
         entity_crud: Entity CRUD component
         canonical_entity_crud: Canonical entity CRUD component
@@ -590,12 +587,12 @@
         context_analyzer: Context analyzer tool
         entity_resolver: Entity resolver tool
         session: Database session
-        
+
     Returns:
         EntityService instance
     """
     from local_newsifier.services.entity_service import EntityService
-    
+
     return EntityService(
         entity_crud=entity_crud,
         canonical_entity_crud=canonical_entity_crud,
@@ -605,20 +602,20 @@
         entity_extractor=entity_extractor,
         context_analyzer=context_analyzer,
         entity_resolver=entity_resolver,
-        session_factory=lambda: session
+        session_factory=lambda: session,
     )
 
 
 @injectable(use_cache=False)
 def get_entity_tracker_tool(
     entity_service: Annotated["EntityService", Depends(get_entity_service)],
-    session: Annotated[Session, Depends(get_session)]
+    session: Annotated[Session, Depends(get_session)],
 ):
     """Provide the entity tracker tool.
 
     Uses use_cache=False to create new instances for each injection, as this tool
     maintains state during the entity tracking process.
-    
+
     Args:
         entity_service: Service for entity operations
         session: Database session
@@ -627,56 +624,62 @@
         EntityTracker instance
     """
     from local_newsifier.tools.entity_tracker_service import EntityTracker
+
     return EntityTracker(entity_service=entity_service, session=session)
 
 
 @injectable(use_cache=False)
 def get_apify_service():
     """Provide the Apify service.
-    
+
     Uses use_cache=False to create new instances for each injection, as it
     interacts with external APIs that require fresh client instances.
-    
+
     Returns:
         ApifyService instance
     """
     from local_newsifier.services.apify_service import ApifyService
+
     return ApifyService()
 
 
 @injectable(use_cache=False)
 def get_apify_schedule_manager(
     apify_service: Annotated["ApifyService", Depends(get_apify_service)],
-    apify_source_config_crud: Annotated["CRUDApifySourceConfig", Depends(get_apify_source_config_crud)],
-    session: Annotated[Session, Depends(get_session)]
+    apify_source_config_crud: Annotated[
+        "CRUDApifySourceConfig", Depends(get_apify_source_config_crud)
+    ],
+    session: Annotated[Session, Depends(get_session)],
 ):
     """Provide the Apify schedule manager service.
-    
+
     Uses use_cache=False to create new instances for each injection,
     preventing state leakage between operations.
-    
+
     Args:
         apify_service: Apify service for API interactions
         apify_source_config_crud: CRUD for Apify source configurations
         session: Database session
-        
+
     Returns:
         ApifyScheduleManager instance
     """
     from local_newsifier.services.apify_schedule_manager import ApifyScheduleManager
-    
+
     return ApifyScheduleManager(
         apify_service=apify_service,
         apify_source_config_crud=apify_source_config_crud,
-        session_factory=lambda: session
+        session_factory=lambda: session,
     )
 
 
 @injectable(use_cache=False)
 def get_apify_source_config_service(
-    apify_source_config_crud: Annotated["CRUDApifySourceConfig", Depends(get_apify_source_config_crud)],
+    apify_source_config_crud: Annotated[
+        "CRUDApifySourceConfig", Depends(get_apify_source_config_crud)
+    ],
     apify_service: Annotated["ApifyService", Depends(get_apify_service)],
-    session: Annotated[Session, Depends(get_session)]
+    session: Annotated[Session, Depends(get_session)],
 ):
     """Provide the ApifySourceConfigService for CLI commands.
 
@@ -696,7 +699,7 @@
     return ApifySourceConfigService(
         apify_source_config_crud=apify_source_config_crud,
         apify_service=apify_service,
-        session_factory=lambda: session
+        session_factory=lambda: session,
     )
 
 
@@ -706,31 +709,31 @@
     article_crud: Annotated["CRUDArticle", Depends(get_article_crud)],
     entity_crud: Annotated["CRUDEntity", Depends(get_entity_crud)],
     trend_analyzer: Annotated["TrendAnalyzer", Depends(get_trend_analyzer_tool)],
-    session: Annotated[Session, Depends(get_session)]
+    session: Annotated[Session, Depends(get_session)],
 ):
     """Provide the analysis service.
-    
+
     Uses use_cache=False to create new instances for each injection,
     preventing state leakage between operations.
-    
+
     Args:
         analysis_result_crud: Analysis result CRUD component
         article_crud: Article CRUD component
         entity_crud: Entity CRUD component
         trend_analyzer: Trend analyzer tool
         session: Database session
-        
+
     Returns:
         AnalysisService instance
     """
     from local_newsifier.services.analysis_service import AnalysisService
-    
+
     return AnalysisService(
         analysis_result_crud=analysis_result_crud,
         article_crud=article_crud,
         entity_crud=entity_crud,
         trend_analyzer=trend_analyzer,
-        session_factory=lambda: session
+        session_factory=lambda: session,
     )
 
 
@@ -739,29 +742,29 @@
     article_crud: Annotated["CRUDArticle", Depends(get_article_crud)],
     analysis_result_crud: Annotated["CRUDAnalysisResult", Depends(get_analysis_result_crud)],
     entity_service: Annotated["EntityService", Depends(get_entity_service)],
-    session: Annotated[Session, Depends(get_session)]
+    session: Annotated[Session, Depends(get_session)],
 ):
     """Provide the article service.
-    
+
     Uses use_cache=False to create new instances for each injection,
     preventing state leakage between operations.
-    
+
     Args:
         article_crud: Article CRUD component
         analysis_result_crud: Analysis result CRUD component
         entity_service: Entity service
         session: Database session
-        
+
     Returns:
         ArticleService instance
     """
     from local_newsifier.services.article_service import ArticleService
-    
+
     return ArticleService(
         article_crud=article_crud,
         analysis_result_crud=analysis_result_crud,
         entity_service=entity_service,
-        session_factory=lambda: session
+        session_factory=lambda: session,
     )
 
 
@@ -770,64 +773,67 @@
     article_service: Annotated[Any, Depends(get_article_service)],
     web_scraper: Annotated[Any, Depends(get_web_scraper_tool)],
     file_writer: Annotated[Any, Depends(get_file_writer_tool)],
-    session: Annotated[Session, Depends(get_session)]
+    session: Annotated[Session, Depends(get_session)],
 ):
     """Provide the news pipeline service.
-    
+
     Uses use_cache=False to create new instances for each injection,
     preventing state leakage between operations.
-    
+
     Args:
         article_service: Article service
         web_scraper: Web scraper tool
         file_writer: File writer tool
         session: Database session
-        
+
     Returns:
         NewsPipelineService instance
     """
     from local_newsifier.services.news_pipeline_service import NewsPipelineService
-    
+
     return NewsPipelineService(
         article_service=article_service,
         web_scraper=web_scraper,
         file_writer=file_writer,
-        session_factory=lambda: session
+        session_factory=lambda: session,
     )
 
 
 @injectable(use_cache=False)
 def get_rss_feed_service(
     rss_feed_crud: Annotated["CRUDRSSFeed", Depends(get_rss_feed_crud)],
-    feed_processing_log_crud: Annotated["CRUDFeedProcessingLog", Depends(get_feed_processing_log_crud)],
+    feed_processing_log_crud: Annotated[
+        "CRUDFeedProcessingLog", Depends(get_feed_processing_log_crud)
+    ],
     article_service: Annotated["ArticleService", Depends(get_article_service)],
-    session: Annotated[Session, Depends(get_session)]
+    session: Annotated[Session, Depends(get_session)],
 ):
     """Provide the RSS feed service.
-    
+
     Uses use_cache=False to create new instances for each injection,
     preventing state leakage between operations.
-    
+
     Args:
         rss_feed_crud: RSS feed CRUD component
         feed_processing_log_crud: Feed processing log CRUD component
         article_service: Article service
         session: Database session
-        
+
     Returns:
         RSSFeedService instance
     """
     from local_newsifier.services.rss_feed_service import RSSFeedService
-    
+
     return RSSFeedService(
         rss_feed_crud=rss_feed_crud,
         feed_processing_log_crud=feed_processing_log_crud,
         article_service=article_service,
-        session_factory=lambda: session
+        session_factory=lambda: session,
     )
 
 
 # Flow providers
+
 
 @injectable(use_cache=False)
 def get_entity_tracking_flow(
@@ -836,13 +842,13 @@
     entity_extractor: Annotated["EntityExtractor", Depends(get_entity_extractor_tool)],
     context_analyzer: Annotated["ContextAnalyzer", Depends(get_context_analyzer_tool)],
     entity_resolver: Annotated["EntityResolver", Depends(get_entity_resolver_tool)],
-    session: Annotated[Session, Depends(get_session)]
+    session: Annotated[Session, Depends(get_session)],
 ) -> "EntityTrackingFlow":
     """Provide the entity tracking flow with injectable dependencies.
-    
+
     Uses use_cache=False to create new instances for each injection,
     preventing state leakage between operations.
-    
+
     Args:
         entity_service: Entity service
         entity_tracker: Entity tracker tool
@@ -850,11 +856,12 @@
         context_analyzer: Context analyzer tool
         entity_resolver: Entity resolver tool
         session: Database session
-        
+
     Returns:
         EntityTrackingFlow instance
     """
     from local_newsifier.flows.entity_tracking_flow import EntityTrackingFlow
+
     return EntityTrackingFlow(
         entity_service=entity_service,
         entity_tracker=entity_tracker,
@@ -862,33 +869,30 @@
         context_analyzer=context_analyzer,
         entity_resolver=entity_resolver,
         session=session,
-        session_factory=lambda: session
+        session_factory=lambda: session,
     )
 
 
 @injectable(use_cache=False)
 def get_headline_trend_flow(
     analysis_service: Annotated[Any, Depends(get_analysis_service)],
-    session: Annotated[Session, Depends(get_session)]
+    session: Annotated[Session, Depends(get_session)],
 ) -> "HeadlineTrendFlow":
     """Provide the headline trend flow.
-    
+
     Uses use_cache=False to create new instances for each injection,
     preventing state leakage between operations.
-    
+
     Args:
         analysis_service: Analysis service
         session: Database session
-        
+
     Returns:
         HeadlineTrendFlow instance
     """
     from local_newsifier.flows.analysis.headline_trend_flow import HeadlineTrendFlow
-    
-    return HeadlineTrendFlow(
-        analysis_service=analysis_service,
-        session=session
-    )
+
+    return HeadlineTrendFlow(analysis_service=analysis_service, session=session)
 
 
 @injectable(use_cache=False)
@@ -897,32 +901,32 @@
     article_service: Annotated[Any, Depends(get_article_service)],
     rss_parser: Annotated[Any, Depends(get_rss_parser)],
     web_scraper: Annotated[Any, Depends(get_web_scraper_tool)],
-    session: Annotated[Session, Depends(get_session)]
+    session: Annotated[Session, Depends(get_session)],
 ) -> "RSSScrapingFlow":
     """Provide the RSS scraping flow with injectable dependencies.
-    
+
     Uses use_cache=False to create new instances for each injection,
     preventing state leakage between operations.
-    
+
     Args:
         rss_feed_service: RSS feed service
         article_service: Article service
         rss_parser: RSS parser tool
         web_scraper: Web scraper tool
         session: Database session
-        
+
     Returns:
         RSSScrapingFlow instance
     """
     from local_newsifier.flows.rss_scraping_flow import RSSScrapingFlow
-    
+
     return RSSScrapingFlow(
         rss_feed_service=rss_feed_service,
         article_service=article_service,
         rss_parser=rss_parser,
         web_scraper=web_scraper,
         cache_dir="cache",
-        session_factory=lambda: session
+        session_factory=lambda: session,
     )
 
 
@@ -936,13 +940,13 @@
     entity_extractor: Annotated[Any, Depends(get_entity_extractor_tool)],
     context_analyzer: Annotated[Any, Depends(get_context_analyzer_tool)],
     entity_resolver: Annotated[Any, Depends(get_entity_resolver_tool)],
-    session: Annotated[Session, Depends(get_session)]
+    session: Annotated[Session, Depends(get_session)],
 ) -> "NewsPipelineFlow":
     """Provide the news pipeline flow with injectable dependencies.
-    
+
     Uses use_cache=False to create new instances for each injection,
     preventing state leakage between operations.
-    
+
     Args:
         article_service: Article service
         entity_service: Entity service
@@ -953,11 +957,12 @@
         context_analyzer: Context analyzer tool
         entity_resolver: Entity resolver tool
         session: Database session
-        
+
     Returns:
         NewsPipelineFlow instance
     """
     from local_newsifier.flows.news_pipeline import NewsPipelineFlow
+
     return NewsPipelineFlow(
         article_service=article_service,
         entity_service=entity_service,
@@ -968,7 +973,7 @@
         context_analyzer=context_analyzer,
         entity_resolver=entity_resolver,
         session=session,
-        session_factory=lambda: session
+        session_factory=lambda: session,
     )
 
 
@@ -976,28 +981,29 @@
 def get_trend_analysis_flow(
     analysis_service: Annotated["AnalysisService", Depends(get_analysis_service)],
     trend_reporter: Annotated["TrendReporter", Depends(get_trend_reporter_tool)],
-    session: Annotated[Session, Depends(get_session)]
+    session: Annotated[Session, Depends(get_session)],
 ) -> "NewsTrendAnalysisFlow":
     """Provide the trend analysis flow with injectable dependencies.
-    
+
     Uses use_cache=False to create new instances for each injection,
     preventing state leakage between operations.
-    
+
     Args:
         analysis_service: Analysis service
         trend_reporter: Trend reporter tool
         session: Database session
-        
+
     Returns:
         NewsTrendAnalysisFlow instance
     """
     from local_newsifier.flows.trend_analysis_flow import NewsTrendAnalysisFlow
     from local_newsifier.models.trend import TrendAnalysisConfig
+
     return NewsTrendAnalysisFlow(
         analysis_service=analysis_service,
         trend_reporter=trend_reporter,
         session=session,
-        config=TrendAnalysisConfig()
+        config=TrendAnalysisConfig(),
     )
 
 
@@ -1006,65 +1012,69 @@
     sentiment_analyzer: Annotated["SentimentAnalyzer", Depends(get_sentiment_analyzer_tool)],
     sentiment_tracker: Annotated["SentimentTracker", Depends(get_sentiment_tracker_tool)],
     opinion_visualizer: Annotated["OpinionVisualizerTool", Depends(get_opinion_visualizer_tool)],
-    session: Annotated[Session, Depends(get_session)]
+    session: Annotated[Session, Depends(get_session)],
 ) -> "PublicOpinionFlow":
     """Provide the public opinion flow with injectable dependencies.
-    
+
     Uses use_cache=False to create new instances for each injection,
     preventing state leakage between operations.
-    
+
     Args:
         sentiment_analyzer: Sentiment analysis tool
         sentiment_tracker: Sentiment tracker tool
         opinion_visualizer: Opinion visualizer tool
         session: Database session
-        
+
     Returns:
         PublicOpinionFlow instance
     """
     from local_newsifier.flows.public_opinion_flow import PublicOpinionFlow
+
     return PublicOpinionFlow(
         sentiment_analyzer=sentiment_analyzer,
         sentiment_tracker=sentiment_tracker,
         opinion_visualizer=opinion_visualizer,
-        session=session
+        session=session,
     )
 
 
 # CLI command providers
+
 
 @injectable(use_cache=False)
 def get_injectable_entity_tracker(
     entity_service: Annotated["EntityService", Depends(get_entity_service)],
-    session: Annotated[Session, Depends(get_session)]
+    session: Annotated[Session, Depends(get_session)],
 ):
     """Provide the injectable entity tracker tool.
-    
+
     Uses use_cache=False to create new instances for each injection, as this tool
     maintains state during the entity tracking process.
-    
+
     Args:
         entity_service: Service for entity operations
         session: Database session
-    
+
     Returns:
         InjectableEntityTracker instance with injected dependencies
     """
     from local_newsifier.tools.entity_tracker_service import EntityTracker
+
     return EntityTracker(entity_service=entity_service, session=session)
 
 
 @injectable(use_cache=False)
 def get_webhook_transformation_config():
     """Provide the configuration for Apify dataset transformation.
-    
+
     This separates configuration from the webhook handler instance, allowing for
     different configuration settings to be injected.
-    
+
     Returns:
         ApifyDatasetTransformationConfig instance
     """
     from local_newsifier.models.webhook import ApifyDatasetTransformationConfig
+
     return ApifyDatasetTransformationConfig()
 
 
@@ -1073,156 +1083,165 @@
     apify_service: Annotated["ApifyService", Depends(get_apify_service)],
     article_service: Annotated["ArticleService", Depends(get_article_service)],
     transformation_config: Annotated[Any, Depends(get_webhook_transformation_config)],
-    session: Annotated[Session, Depends(get_session)]
+    session: Annotated[Session, Depends(get_session)],
 ):
     """Provide the Apify webhook handler.
-    
+
     Uses use_cache=False to create new instances for each injection, as this component
     maintains state during webhook processing and handles external API calls.
-    
+
     Args:
         apify_service: Service for Apify API interactions
         article_service: Article service for creating and processing articles
         transformation_config: Configuration for dataset transformation
         session: Database session
-        
+
     Returns:
         ApifyWebhookHandler instance
     """
     from local_newsifier.services.webhook_service import ApifyWebhookHandler
-    
+
     return ApifyWebhookHandler(
         apify_service=apify_service,
         article_service=article_service,
         transformation_config=transformation_config,
-        session_factory=lambda: session
+        session_factory=lambda: session,
     )
 
 
 @injectable(use_cache=False)
 def get_apify_service_cli(token: Optional[str] = None):
     """Provide the Apify service for CLI commands.
-    
+
     This is a special provider for the CLI that allows passing a token from
     command-line arguments, environment variables, or settings.
-    
+
     Args:
         token: Optional Apify token to use (overrides settings)
-        
+
     Returns:
         ApifyService instance
     """
     from local_newsifier.services.apify_service import ApifyService
+
     return ApifyService(token=token)
 
 
 @injectable(use_cache=False)
 def get_db_stats_command():
     """Provide the database stats command function.
-    
+
     Uses use_cache=False to create a new instance for each injection,
     preventing session leakage between operations.
-    
+
     Returns:
         Function to execute db stats command
     """
     from local_newsifier.cli.commands.db import db_stats
+
     return db_stats
 
 
 @injectable(use_cache=False)
 def get_db_duplicates_command():
     """Provide the database duplicates command function.
-    
+
     Uses use_cache=False to create a new instance for each injection,
     preventing session leakage between operations.
-    
+
     Returns:
         Function to execute db duplicates command
     """
     from local_newsifier.cli.commands.db import check_duplicates
+
     return check_duplicates
 
 
 @injectable(use_cache=False)
 def get_db_articles_command():
     """Provide the database articles command function.
-    
+
     Uses use_cache=False to create a new instance for each injection,
     preventing session leakage between operations.
-    
+
     Returns:
         Function to execute db articles command
     """
     from local_newsifier.cli.commands.db import list_articles
+
     return list_articles
 
 
 @injectable(use_cache=False)
 def get_db_inspect_command():
     """Provide the database inspect command function.
-    
+
     Uses use_cache=False to create a new instance for each injection,
     preventing session leakage between operations.
-    
+
     Returns:
         Function to execute db inspect command
     """
     from local_newsifier.cli.commands.db import inspect_record
+
     return db_inspect_command
 
 
 @injectable(use_cache=False)
 def get_feeds_list_command():
     """Provide the feeds list command function.
-    
+
     Uses use_cache=False to create a new instance for each injection,
     preventing session leakage between operations.
-    
+
     Returns:
         Function to execute feeds list command
     """
     from local_newsifier.cli.commands.feeds import list_feeds
+
     return list_feeds
 
 
 @injectable(use_cache=False)
 def get_feeds_add_command():
     """Provide the feeds add command function.
-    
+
     Uses use_cache=False to create a new instance for each injection,
     preventing session leakage between operations.
-    
+
     Returns:
         Function to execute feeds add command
     """
     from local_newsifier.cli.commands.feeds import add_feed
+
     return add_feed
 
 
 @injectable(use_cache=False)
 def get_feeds_show_command():
     """Provide the feeds show command function.
-    
+
     Uses use_cache=False to create a new instance for each injection,
     preventing session leakage between operations.
-    
+
     Returns:
         Function to execute feeds show command
     """
     from local_newsifier.cli.commands.feeds import show_feed
+
     return show_feed
 
 
 @injectable(use_cache=False)
 def get_feeds_process_command():
     """Provide the feeds process command function.
-    
+
     Uses use_cache=False to create a new instance for each injection,
     preventing session leakage between operations.
-    
+
     Returns:
         Function to execute feeds process command
     """
     from local_newsifier.cli.commands.feeds import process_feed
+
     return process_feed