"""
Provider functions for fastapi-injectable.

This module contains provider functions for all core dependencies
that can be used with fastapi-injectable. These providers gradually
replace the DIContainer factories with injectable providers.

Dependency injection approach:
- use_cache=False: Used for components that interact with databases or maintain state
  (services, CRUD operations, tools, parsers, etc.)
- use_cache=True (default): Could be used for purely functional utilities with no state
  that just transform inputs to outputs in a deterministic way

Most of our components use use_cache=False for safety, since they either directly 
interact with the database or maintain state between operations.
"""

import logging
<<<<<<< HEAD
from typing import Annotated, Generator, Optional, TYPE_CHECKING, Any
=======
from typing import Annotated, Any, Generator, Optional, TYPE_CHECKING
>>>>>>> aeac710a

from fastapi import Depends
from fastapi_injectable import injectable

# Using injectable directly - no scope parameter in version 0.7.0
# We'll control instance reuse with use_cache=True/False
from sqlmodel import Session

<<<<<<< HEAD
# Tools imported for direct access
=======
if TYPE_CHECKING:
    from local_newsifier.crud.article import CRUDArticle
    from local_newsifier.crud.entity import CRUDEntity
    from local_newsifier.crud.analysis_result import CRUDAnalysisResult
    from local_newsifier.crud.canonical_entity import CRUDCanonicalEntity
    from local_newsifier.crud.entity_mention_context import CRUDEntityMentionContext
    from local_newsifier.crud.entity_profile import CRUDEntityProfile
    from local_newsifier.crud.entity_relationship import CRUDEntityRelationship
    from local_newsifier.crud.rss_feed import CRUDRSSFeed
    from local_newsifier.crud.feed_processing_log import CRUDFeedProcessingLog
    from local_newsifier.tools.analysis.trend_analyzer import TrendAnalyzer
    from local_newsifier.tools.entity_tracker_service import EntityTracker
    from local_newsifier.tools.extraction.entity_extractor import EntityExtractor
    from local_newsifier.tools.analysis.context_analyzer import ContextAnalyzer
    from local_newsifier.tools.resolution.entity_resolver import EntityResolver
    from local_newsifier.services.entity_service import EntityService
    from local_newsifier.services.article_service import ArticleService

>>>>>>> aeac710a
from local_newsifier.tools.entity_tracker_service import EntityTracker
from local_newsifier.tools.extraction.entity_extractor import EntityExtractor
from local_newsifier.tools.analysis.context_analyzer import ContextAnalyzer
from local_newsifier.tools.resolution.entity_resolver import EntityResolver

if TYPE_CHECKING:
    from local_newsifier.services.entity_service import EntityService

logger = logging.getLogger(__name__)

# Database providers

@injectable(use_cache=False)
def get_session() -> Generator[Session, None, None]:
    """Provide a database session.
    
    Returns a session from the session factory and ensures
    it's properly closed when done.
    
    Yields:
        Database session
    """
    from local_newsifier.database.engine import get_session as get_db_session
    
    session = next(get_db_session())
    try:
        yield session
    finally:
        session.close()


# CRUD providers


@injectable(use_cache=False)
def get_article_crud():
    """Provide the article CRUD component.
    
    Uses use_cache=False to create new instances for each injection, as CRUD 
    components interact with the database and should not share state between operations.
    
    Returns:
        ArticleCRUD instance
    """
    from local_newsifier.crud.article import article
    return article


@injectable(use_cache=False)
def get_entity_crud():
    """Provide the entity CRUD component.
    
    Uses use_cache=False to create new instances for each injection, as CRUD 
    components interact with the database and should not share state between operations.
    
    Returns:
        EntityCRUD instance
    """
    from local_newsifier.crud.entity import entity
    return entity


@injectable(use_cache=False)
def get_entity_relationship_crud():
    """Provide the entity relationship CRUD component.
    
    Uses use_cache=False to create new instances for each injection, as CRUD 
    components interact with the database and should not share state between operations.
    
    Returns:
        EntityRelationshipCRUD instance
    """
    from local_newsifier.crud.entity_relationship import entity_relationship
    return entity_relationship


@injectable(use_cache=False)
def get_rss_feed_crud():
    """Provide the RSS feed CRUD component.
    
    Uses use_cache=False to create new instances for each injection, as CRUD 
    components interact with the database and should not share state between operations.
    
    Returns:
        RSSFeedCRUD instance
    """
    from local_newsifier.crud.rss_feed import rss_feed
    return rss_feed


@injectable(use_cache=False)
def get_analysis_result_crud():
    """Provide the analysis result CRUD component.
    
    Uses use_cache=False to create new instances for each injection, as CRUD 
    components interact with the database and should not share state between operations.
    
    Returns:
        AnalysisResultCRUD instance
    """
    from local_newsifier.crud.analysis_result import analysis_result
    return analysis_result


@injectable(use_cache=False)
def get_canonical_entity_crud():
    """Provide the canonical entity CRUD component.
    
    Uses use_cache=False to create new instances for each injection, as CRUD 
    components interact with the database and should not share state between operations.
    
    Returns:
        CanonicalEntityCRUD instance
    """
    from local_newsifier.crud.canonical_entity import canonical_entity
    return canonical_entity


@injectable(use_cache=False)
def get_entity_mention_context_crud():
    """Provide the entity mention context CRUD component.
    
    Uses use_cache=False to create new instances for each injection, as CRUD 
    components interact with the database and should not share state between operations.
    
    Returns:
        EntityMentionContextCRUD instance
    """
    from local_newsifier.crud.entity_mention_context import entity_mention_context
    return entity_mention_context


@injectable(use_cache=False)
def get_entity_profile_crud():
    """Provide the entity profile CRUD component.
    
    Uses use_cache=False to create new instances for each injection, as CRUD 
    components interact with the database and should not share state between operations.
    
    Returns:
        EntityProfileCRUD instance
    """
    from local_newsifier.crud.entity_profile import entity_profile
    return entity_profile


@injectable(use_cache=False)
def get_feed_processing_log_crud():
    """Provide the feed processing log CRUD component.
    
    Uses use_cache=False to create new instances for each injection, as CRUD 
    components interact with the database and should not share state between operations.
    
    Returns:
        FeedProcessingLogCRUD instance
    """
    from local_newsifier.crud.feed_processing_log import feed_processing_log
    return feed_processing_log


# Tool providers

@injectable(use_cache=False)
def get_web_scraper_tool():
    """Provide the web scraper tool.
    
    Uses TRANSIENT scope as this tool may maintain state between operations.
    
    Returns:
        WebScraperTool instance
    """
    from local_newsifier.tools.web_scraper import WebScraperTool
    return WebScraperTool()


@injectable(use_cache=False)
def get_sentiment_analyzer_tool():
    """Provide the sentiment analyzer tool.
    
    Uses use_cache=False to create new instances for each injection, as sentiment
    analysis tools may maintain state during processing and interact with NLP models.
    
    Returns:
        SentimentAnalysisTool instance
    """
    from local_newsifier.tools.sentiment_analyzer import SentimentAnalysisTool
    return SentimentAnalysisTool()


@injectable(use_cache=False)
def get_sentiment_tracker_tool():
    """Provide the sentiment tracker tool.
    
    Uses use_cache=False to create new instances for each injection, as it 
    interacts with database and maintains state during tracking.
    
    Returns:
        SentimentTracker instance
    """
    from local_newsifier.tools.sentiment_tracker import SentimentTracker
    return SentimentTracker()


@injectable(use_cache=False)
def get_opinion_visualizer_tool():
    """Provide the opinion visualizer tool.
    
    Uses use_cache=False to create new instances for each injection, as it
    interacts with database and maintains state during visualization generation.
    
    Returns:
        OpinionVisualizerTool instance
    """
    from local_newsifier.tools.opinion_visualizer import OpinionVisualizerTool
    return OpinionVisualizerTool()


@injectable(use_cache=False)
def get_trend_analyzer_tool():
    """Provide the trend analyzer tool.
    
    Uses use_cache=False to create new instances for each injection, as it 
    performs complex analysis that may maintain state during processing.
    
    Returns:
        TrendAnalyzer instance
    """
    from local_newsifier.tools.analysis.trend_analyzer import TrendAnalyzer
    return TrendAnalyzer()


@injectable(use_cache=False)
def get_trend_reporter_tool():
    """Provide the trend reporter tool.
    
    Uses use_cache=False to create new instances for each injection, as it
    maintains state during report generation and handles file operations.
    
    Returns:
        TrendReporter instance
    """
    from local_newsifier.tools.trend_reporter import TrendReporter
    return TrendReporter(output_dir="trend_output")


@injectable(use_cache=False)
def get_context_analyzer_tool():
    """Provide the context analyzer tool.
    
    Uses use_cache=False to create new instances for each injection, as it
    loads and interacts with NLP models that may maintain state.
    
    Returns:
        ContextAnalyzer instance
    """
    from local_newsifier.tools.analysis.context_analyzer import ContextAnalyzer
    return ContextAnalyzer()


@injectable(use_cache=False)
def get_apify_service():
    """Provide the Apify service.
    
    Uses use_cache=False to create new instances for each injection, as it
    interacts with external APIs that require fresh client instances.
    
    Returns:
        ApifyService instance
    """
    from local_newsifier.services.apify_service import ApifyService
    return ApifyService()


@injectable(use_cache=False)
def get_entity_extractor():
    """Provide the entity extractor tool.
    
    Uses use_cache=False to create new instances for each injection, as NLP 
    tools may have stateful caches or models.
    
    Returns:
        EntityExtractor instance
    """
    from local_newsifier.tools.extraction.entity_extractor import EntityExtractor
    return EntityExtractor()


@injectable(use_cache=False)
def get_entity_extractor_tool():
    """Provide the entity extractor tool (alias with _tool suffix).
    
    This provides the same entity extractor with a consistent naming pattern.
    Uses use_cache=False to create new instances for each injection, as NLP 
    tools may have stateful caches or models.
    
    Returns:
        EntityExtractor instance
    """
    return get_entity_extractor()


@injectable(use_cache=False)
def get_entity_resolver():
    """Provide the entity resolver tool.
    
    Uses use_cache=False to create new instances for each injection, as this tool
    may have state during the resolution process.
    
    Returns:
        EntityResolver instance
    """
    from local_newsifier.tools.resolution.entity_resolver import EntityResolver
    return EntityResolver()


@injectable(use_cache=False)
def get_entity_resolver_tool():
    """Provide the entity resolver tool (alias with _tool suffix).
    
    This provides the same entity resolver with a consistent naming pattern.
    Uses use_cache=False to create new instances for each injection, as this tool
    may have state during the resolution process.
    
    Returns:
        EntityResolver instance
    """
    return get_entity_resolver()


@injectable(use_cache=False)
def get_entity_tracker_tool():
    """Provide the entity tracker tool.
    
    Uses use_cache=False to create new instances for each injection, as this tool
    maintains state during the entity tracking process.
    
    Returns:
        EntityTracker instance
    """
    from local_newsifier.tools.entity_tracker_service import EntityTracker
    return EntityTracker()


@injectable(use_cache=False)
def get_rss_parser():
    """Provide the RSS parser tool.
    
    Uses use_cache=False to create new instances for each injection, as parsers
    may maintain state during processing.
    
    Returns:
        RSSParser instance
    """
    from local_newsifier.tools.rss_parser import RSSParser
    return RSSParser()


@injectable(use_cache=False)
def get_file_writer_tool():
    """Provide the file writer tool.
    
    Uses use_cache=False to create new instances for each injection, as this tool
    maintains state during file writing operations.
    
    Returns:
        FileWriterTool instance
    """
    from local_newsifier.tools.file_writer import FileWriterTool
    return FileWriterTool(output_dir="output")


# Service providers


@injectable(use_cache=False)
<<<<<<< HEAD
def get_article_service(
    article_crud: Annotated[Any, Depends(get_article_crud)],
    analysis_result_crud: Annotated[Any, Depends(get_analysis_result_crud)],
=======
def get_analysis_service(
    analysis_result_crud: Annotated["CRUDAnalysisResult", Depends(get_analysis_result_crud)],
    article_crud: Annotated["CRUDArticle", Depends(get_article_crud)],
    entity_crud: Annotated["CRUDEntity", Depends(get_entity_crud)],
    trend_analyzer: Annotated["TrendAnalyzer", Depends(get_trend_analyzer_tool)],
>>>>>>> aeac710a
    session: Annotated[Session, Depends(get_session)]
):
    """Provide the analysis service.
    
    Uses use_cache=False to create new instances for each injection,
    preventing state leakage between operations.
    
    Args:
        analysis_result_crud: Analysis result CRUD component
        article_crud: Article CRUD component
<<<<<<< HEAD
        analysis_result_crud: Analysis result CRUD component
=======
        entity_crud: Entity CRUD component
        trend_analyzer: Trend analyzer tool
>>>>>>> aeac710a
        session: Database session
        
    Returns:
        AnalysisService instance
    """
    from local_newsifier.services.analysis_service import AnalysisService
    
<<<<<<< HEAD
    # Simple function for lazy loading EntityService to break circular dependency
    def get_entity_service_lazy():
        # Import at runtime to avoid circular imports
        from local_newsifier.di.providers import get_entity_service as get_entity_svc
        return get_entity_svc()
    
    return ArticleService(
        article_crud=article_crud,
        analysis_result_crud=analysis_result_crud,
        entity_service_factory=get_entity_service_lazy,
=======
    return AnalysisService(
        analysis_result_crud=analysis_result_crud,
        article_crud=article_crud,
        entity_crud=entity_crud,
        trend_analyzer=trend_analyzer,
>>>>>>> aeac710a
        session_factory=lambda: session
    )


@injectable(use_cache=False)
def get_entity_service(
<<<<<<< HEAD
    entity_crud: Annotated[Any, Depends(get_entity_crud)],
    entity_relationship_crud: Annotated[Any, Depends(get_entity_relationship_crud)],
    canonical_entity_crud: Annotated[Any, Depends(get_canonical_entity_crud)],
    entity_mention_context_crud: Annotated[Any, Depends(get_entity_mention_context_crud)],
    entity_profile_crud: Annotated[Any, Depends(get_entity_profile_crud)],
    article_crud: Annotated[Any, Depends(get_article_crud)],
    entity_extractor: Annotated[Any, Depends(get_entity_extractor_tool)],
    context_analyzer: Annotated[Any, Depends(get_context_analyzer_tool)],
    entity_resolver: Annotated[Any, Depends(get_entity_resolver_tool)],
=======
    entity_crud: Annotated["CRUDEntity", Depends(get_entity_crud)],
    canonical_entity_crud: Annotated["CRUDCanonicalEntity", Depends(get_canonical_entity_crud)],
    entity_mention_context_crud: Annotated["CRUDEntityMentionContext", Depends(get_entity_mention_context_crud)],
    entity_profile_crud: Annotated["CRUDEntityProfile", Depends(get_entity_profile_crud)],
    article_crud: Annotated["CRUDArticle", Depends(get_article_crud)],
    entity_extractor: Annotated["EntityExtractor", Depends(get_entity_extractor)],
    context_analyzer: Annotated["ContextAnalyzer", Depends(get_context_analyzer_tool)],
    entity_resolver: Annotated["EntityResolver", Depends(get_entity_resolver)],
>>>>>>> aeac710a
    session: Annotated[Session, Depends(get_session)]
):
    """Provide the entity service.
    
    Uses use_cache=False to create new instances for each injection,
    preventing state leakage between operations.
    
    Args:
        entity_crud: Entity CRUD component
<<<<<<< HEAD
        entity_relationship_crud: Entity relationship CRUD component
=======
>>>>>>> aeac710a
        canonical_entity_crud: Canonical entity CRUD component
        entity_mention_context_crud: Entity mention context CRUD component
        entity_profile_crud: Entity profile CRUD component
        article_crud: Article CRUD component
        entity_extractor: Entity extractor tool
        context_analyzer: Context analyzer tool
        entity_resolver: Entity resolver tool
        session: Database session
        
    Returns:
        EntityService instance
    """
    from local_newsifier.services.entity_service import EntityService
    
    return EntityService(
        entity_crud=entity_crud,
<<<<<<< HEAD
        entity_relationship_crud=entity_relationship_crud,
=======
>>>>>>> aeac710a
        canonical_entity_crud=canonical_entity_crud,
        entity_mention_context_crud=entity_mention_context_crud,
        entity_profile_crud=entity_profile_crud,
        article_crud=article_crud,
        entity_extractor=entity_extractor,
        context_analyzer=context_analyzer,
        entity_resolver=entity_resolver,
<<<<<<< HEAD
=======
        session_factory=lambda: session
    )


@injectable(use_cache=False)
def get_article_service(
    article_crud: Annotated["CRUDArticle", Depends(get_article_crud)],
    analysis_result_crud: Annotated["CRUDAnalysisResult", Depends(get_analysis_result_crud)],
    entity_service: Annotated["EntityService", Depends(get_entity_service)],
    session: Annotated[Session, Depends(get_session)]
):
    """Provide the article service.
    
    Uses use_cache=False to create new instances for each injection,
    preventing state leakage between operations.
    
    Args:
        article_crud: Article CRUD component
        analysis_result_crud: Analysis result CRUD component
        entity_service: Entity service
        session: Database session
        
    Returns:
        ArticleService instance
    """
    from local_newsifier.services.article_service import ArticleService
    
    return ArticleService(
        article_crud=article_crud,
        analysis_result_crud=analysis_result_crud,
        entity_service=entity_service,
>>>>>>> aeac710a
        session_factory=lambda: session
    )


@injectable(use_cache=False)
def get_rss_feed_service(
<<<<<<< HEAD
    rss_feed_crud: Annotated[Any, Depends(get_rss_feed_crud)],
    feed_processing_log_crud: Annotated[Any, Depends(get_feed_processing_log_crud)],
=======
    rss_feed_crud: Annotated["CRUDRSSFeed", Depends(get_rss_feed_crud)],
    feed_processing_log_crud: Annotated["CRUDFeedProcessingLog", Depends(get_feed_processing_log_crud)],
    article_service: Annotated["ArticleService", Depends(get_article_service)],
>>>>>>> aeac710a
    session: Annotated[Session, Depends(get_session)]
):
    """Provide the RSS feed service.
    
    Uses use_cache=False to create new instances for each injection,
    preventing state leakage between operations.
    
    Args:
        rss_feed_crud: RSS feed CRUD component
        feed_processing_log_crud: Feed processing log CRUD component
<<<<<<< HEAD
=======
        article_service: Article service
>>>>>>> aeac710a
        session: Database session
        
    Returns:
        RSSFeedService instance
    """
    from local_newsifier.services.rss_feed_service import RSSFeedService
    
    # Simple function for lazy loading ArticleService to break circular dependency
    def get_article_service_lazy():
        # Import at runtime to avoid circular imports
        from local_newsifier.di.providers import get_article_service as get_article_svc
        return get_article_svc()
    
    return RSSFeedService(
        rss_feed_crud=rss_feed_crud,
        feed_processing_log_crud=feed_processing_log_crud,
<<<<<<< HEAD
        article_service_factory=get_article_service_lazy,
=======
        article_service=article_service,
>>>>>>> aeac710a
        session_factory=lambda: session
    )


@injectable(use_cache=False)
<<<<<<< HEAD
def get_analysis_service(
    article_crud: Annotated[Any, Depends(get_article_crud)],
    analysis_result_crud: Annotated[Any, Depends(get_analysis_result_crud)],
    entity_crud: Annotated[Any, Depends(get_entity_crud)],
    trend_analyzer: Annotated[Any, Depends(get_trend_analyzer_tool)],
=======
def get_analysis_service_legacy(
    article_crud: Annotated["CRUDArticle", Depends(get_article_crud)],
    analysis_result_crud: Annotated["CRUDAnalysisResult", Depends(get_analysis_result_crud)],
    trend_analyzer: Annotated["TrendAnalyzer", Depends(get_trend_analyzer_tool)],
>>>>>>> aeac710a
    session: Annotated[Session, Depends(get_session)]
):
    """Provide the analysis service.
    
    Uses use_cache=False to create new instances for each injection,
    preventing state leakage between operations.
    
    Args:
        article_crud: Article CRUD component
        analysis_result_crud: Analysis result CRUD component
        entity_crud: Entity CRUD component
        trend_analyzer: Trend analyzer tool
        session: Database session
        
    Returns:
        AnalysisService instance
    """
    from local_newsifier.services.analysis_service import AnalysisService
    
    return AnalysisService(
        article_crud=article_crud,
        analysis_result_crud=analysis_result_crud,
        entity_crud=entity_crud,
        trend_analyzer=trend_analyzer,
        session_factory=lambda: session
    )


# Flow providers

@injectable(use_cache=False)
def get_entity_tracking_flow(
    entity_service: Annotated[Any, Depends(get_entity_service)],
    entity_tracker: Annotated[Any, Depends(get_entity_tracker_tool)],
    entity_extractor: Annotated[Any, Depends(get_entity_extractor_tool)],
    context_analyzer: Annotated[Any, Depends(get_context_analyzer_tool)],
    entity_resolver: Annotated[Any, Depends(get_entity_resolver_tool)],
    session: Annotated[Session, Depends(get_session)]
):
    """Provide the entity tracking flow.
    
    Uses use_cache=False to create new instances for each injection,
    preventing state leakage between operations.
    
    Args:
        entity_service: Entity service instance
        entity_tracker: Entity tracker tool
        entity_extractor: Entity extractor tool
        context_analyzer: Context analyzer tool
        entity_resolver: Entity resolver tool
        session: Database session
        
    Returns:
        EntityTrackingFlow instance
    """
    from local_newsifier.flows.entity_tracking_flow import EntityTrackingFlow
    
    return EntityTrackingFlow(
        entity_service=entity_service,
        entity_tracker=entity_tracker,
        entity_extractor=entity_extractor,
        context_analyzer=context_analyzer,
        entity_resolver=entity_resolver,
        session=session
    )


@injectable(use_cache=False)
def get_news_pipeline_flow(
    article_service: Annotated[Any, Depends(get_article_service)],
    entity_service: Annotated[Any, Depends(get_entity_service)],
    web_scraper: Annotated[Any, Depends(get_web_scraper_tool)],
    file_writer: Annotated[Any, Depends(get_file_writer_tool)],
    session: Annotated[Session, Depends(get_session)]
):
    """Provide the news pipeline flow.
    
    Uses use_cache=False to create new instances for each injection,
    preventing state leakage between operations.
    
    Args:
        article_service: Article service instance
        entity_service: Entity service instance
        web_scraper: Web scraper tool
        file_writer: File writer tool
        session: Database session
        
    Returns:
        NewsPipelineFlow instance
    """
    from local_newsifier.flows.news_pipeline import NewsPipelineFlow
    from local_newsifier.services.news_pipeline_service import NewsPipelineService
    
    # Create pipeline service
    pipeline_service = NewsPipelineService(
        article_service=article_service,
        web_scraper=web_scraper,
        file_writer=file_writer,
        session_factory=lambda: session
    )
    
    return NewsPipelineFlow(
        article_service=article_service,
        entity_service=entity_service,
        pipeline_service=pipeline_service,
        web_scraper=web_scraper,
        file_writer=file_writer,
        session=session
    )


@injectable(use_cache=False)
def get_trend_analysis_flow(
    analysis_service: Annotated[Any, Depends(get_analysis_service)],
    trend_reporter: Annotated[Any, Depends(get_trend_reporter_tool)],
    trend_analyzer: Annotated[Any, Depends(get_trend_analyzer_tool)],
    session: Annotated[Session, Depends(get_session)]
):
    """Provide the trend analysis flow.
    
    Uses use_cache=False to create new instances for each injection,
    preventing state leakage between operations.
    
    Args:
        analysis_service: Analysis service instance
        trend_reporter: Trend reporter tool
        trend_analyzer: Trend analyzer tool
        session: Database session
        
    Returns:
        NewsTrendAnalysisFlow instance
    """
    from local_newsifier.flows.trend_analysis_flow import NewsTrendAnalysisFlow
    from local_newsifier.models.trend import TrendAnalysisConfig
    
    return NewsTrendAnalysisFlow(
        analysis_service=analysis_service,
        trend_reporter=trend_reporter,
        trend_analyzer=trend_analyzer,
        session=session,
        config=TrendAnalysisConfig()
    )


@injectable(use_cache=False)
def get_public_opinion_flow(
    sentiment_analyzer: Annotated[Any, Depends(get_sentiment_analyzer_tool)],
    sentiment_tracker: Annotated[Any, Depends(get_sentiment_tracker_tool)],
    opinion_visualizer: Annotated[Any, Depends(get_opinion_visualizer_tool)],
    session: Annotated[Session, Depends(get_session)]
):
    """Provide the public opinion flow.
    
    Uses use_cache=False to create new instances for each injection,
    preventing state leakage between operations.
    
    Args:
        sentiment_analyzer: Sentiment analyzer tool
        sentiment_tracker: Sentiment tracker tool
        opinion_visualizer: Opinion visualizer tool
        session: Database session
        
    Returns:
        PublicOpinionFlow instance
    """
    from local_newsifier.flows.public_opinion_flow import PublicOpinionFlow
    
    return PublicOpinionFlow(
        sentiment_analyzer=sentiment_analyzer,
        sentiment_tracker=sentiment_tracker,
        opinion_visualizer=opinion_visualizer,
        session=session
    )


@injectable(use_cache=False)
def get_rss_scraping_flow(
    rss_feed_service: Annotated[Any, Depends(get_rss_feed_service)],
    article_service: Annotated[Any, Depends(get_article_service)],
    rss_parser: Annotated[Any, Depends(get_rss_parser)],
    web_scraper: Annotated[Any, Depends(get_web_scraper_tool)]
):
    """Provide the RSS scraping flow.
    
    Uses use_cache=False to create new instances for each injection,
    preventing state leakage between operations.
    
    Args:
        rss_feed_service: RSS feed service instance
        article_service: Article service instance
        rss_parser: RSS parser tool
        web_scraper: Web scraper tool
        
    Returns:
        RSSScrapingFlow instance
    """
    from local_newsifier.flows.rss_scraping_flow import RSSScrapingFlow
    
    return RSSScrapingFlow(
        rss_feed_service=rss_feed_service,
        article_service=article_service,
        rss_parser=rss_parser,
        web_scraper=web_scraper,
        cache_dir="cache"
    )<|MERGE_RESOLUTION|>--- conflicted
+++ resolved
@@ -16,11 +16,7 @@
 """
 
 import logging
-<<<<<<< HEAD
-from typing import Annotated, Generator, Optional, TYPE_CHECKING, Any
-=======
 from typing import Annotated, Any, Generator, Optional, TYPE_CHECKING
->>>>>>> aeac710a
 
 from fastapi import Depends
 from fastapi_injectable import injectable
@@ -29,9 +25,6 @@
 # We'll control instance reuse with use_cache=True/False
 from sqlmodel import Session
 
-<<<<<<< HEAD
-# Tools imported for direct access
-=======
 if TYPE_CHECKING:
     from local_newsifier.crud.article import CRUDArticle
     from local_newsifier.crud.entity import CRUDEntity
@@ -50,7 +43,7 @@
     from local_newsifier.services.entity_service import EntityService
     from local_newsifier.services.article_service import ArticleService
 
->>>>>>> aeac710a
+# Tools imported for direct access
 from local_newsifier.tools.entity_tracker_service import EntityTracker
 from local_newsifier.tools.extraction.entity_extractor import EntityExtractor
 from local_newsifier.tools.analysis.context_analyzer import ContextAnalyzer
@@ -426,17 +419,11 @@
 
 
 @injectable(use_cache=False)
-<<<<<<< HEAD
-def get_article_service(
-    article_crud: Annotated[Any, Depends(get_article_crud)],
-    analysis_result_crud: Annotated[Any, Depends(get_analysis_result_crud)],
-=======
 def get_analysis_service(
     analysis_result_crud: Annotated["CRUDAnalysisResult", Depends(get_analysis_result_crud)],
     article_crud: Annotated["CRUDArticle", Depends(get_article_crud)],
     entity_crud: Annotated["CRUDEntity", Depends(get_entity_crud)],
     trend_analyzer: Annotated["TrendAnalyzer", Depends(get_trend_analyzer_tool)],
->>>>>>> aeac710a
     session: Annotated[Session, Depends(get_session)]
 ):
     """Provide the analysis service.
@@ -447,12 +434,8 @@
     Args:
         analysis_result_crud: Analysis result CRUD component
         article_crud: Article CRUD component
-<<<<<<< HEAD
-        analysis_result_crud: Analysis result CRUD component
-=======
         entity_crud: Entity CRUD component
         trend_analyzer: Trend analyzer tool
->>>>>>> aeac710a
         session: Database session
         
     Returns:
@@ -460,42 +443,19 @@
     """
     from local_newsifier.services.analysis_service import AnalysisService
     
-<<<<<<< HEAD
-    # Simple function for lazy loading EntityService to break circular dependency
-    def get_entity_service_lazy():
-        # Import at runtime to avoid circular imports
-        from local_newsifier.di.providers import get_entity_service as get_entity_svc
-        return get_entity_svc()
-    
-    return ArticleService(
-        article_crud=article_crud,
-        analysis_result_crud=analysis_result_crud,
-        entity_service_factory=get_entity_service_lazy,
-=======
     return AnalysisService(
         analysis_result_crud=analysis_result_crud,
         article_crud=article_crud,
         entity_crud=entity_crud,
         trend_analyzer=trend_analyzer,
->>>>>>> aeac710a
         session_factory=lambda: session
     )
 
 
 @injectable(use_cache=False)
 def get_entity_service(
-<<<<<<< HEAD
-    entity_crud: Annotated[Any, Depends(get_entity_crud)],
+    entity_crud: Annotated["CRUDEntity", Depends(get_entity_crud)],
     entity_relationship_crud: Annotated[Any, Depends(get_entity_relationship_crud)],
-    canonical_entity_crud: Annotated[Any, Depends(get_canonical_entity_crud)],
-    entity_mention_context_crud: Annotated[Any, Depends(get_entity_mention_context_crud)],
-    entity_profile_crud: Annotated[Any, Depends(get_entity_profile_crud)],
-    article_crud: Annotated[Any, Depends(get_article_crud)],
-    entity_extractor: Annotated[Any, Depends(get_entity_extractor_tool)],
-    context_analyzer: Annotated[Any, Depends(get_context_analyzer_tool)],
-    entity_resolver: Annotated[Any, Depends(get_entity_resolver_tool)],
-=======
-    entity_crud: Annotated["CRUDEntity", Depends(get_entity_crud)],
     canonical_entity_crud: Annotated["CRUDCanonicalEntity", Depends(get_canonical_entity_crud)],
     entity_mention_context_crud: Annotated["CRUDEntityMentionContext", Depends(get_entity_mention_context_crud)],
     entity_profile_crud: Annotated["CRUDEntityProfile", Depends(get_entity_profile_crud)],
@@ -503,7 +463,6 @@
     entity_extractor: Annotated["EntityExtractor", Depends(get_entity_extractor)],
     context_analyzer: Annotated["ContextAnalyzer", Depends(get_context_analyzer_tool)],
     entity_resolver: Annotated["EntityResolver", Depends(get_entity_resolver)],
->>>>>>> aeac710a
     session: Annotated[Session, Depends(get_session)]
 ):
     """Provide the entity service.
@@ -513,10 +472,7 @@
     
     Args:
         entity_crud: Entity CRUD component
-<<<<<<< HEAD
         entity_relationship_crud: Entity relationship CRUD component
-=======
->>>>>>> aeac710a
         canonical_entity_crud: Canonical entity CRUD component
         entity_mention_context_crud: Entity mention context CRUD component
         entity_profile_crud: Entity profile CRUD component
@@ -533,10 +489,7 @@
     
     return EntityService(
         entity_crud=entity_crud,
-<<<<<<< HEAD
         entity_relationship_crud=entity_relationship_crud,
-=======
->>>>>>> aeac710a
         canonical_entity_crud=canonical_entity_crud,
         entity_mention_context_crud=entity_mention_context_crud,
         entity_profile_crud=entity_profile_crud,
@@ -544,8 +497,6 @@
         entity_extractor=entity_extractor,
         context_analyzer=context_analyzer,
         entity_resolver=entity_resolver,
-<<<<<<< HEAD
-=======
         session_factory=lambda: session
     )
 
@@ -554,7 +505,6 @@
 def get_article_service(
     article_crud: Annotated["CRUDArticle", Depends(get_article_crud)],
     analysis_result_crud: Annotated["CRUDAnalysisResult", Depends(get_analysis_result_crud)],
-    entity_service: Annotated["EntityService", Depends(get_entity_service)],
     session: Annotated[Session, Depends(get_session)]
 ):
     """Provide the article service.
@@ -565,33 +515,31 @@
     Args:
         article_crud: Article CRUD component
         analysis_result_crud: Analysis result CRUD component
-        entity_service: Entity service
         session: Database session
         
     Returns:
         ArticleService instance
     """
     from local_newsifier.services.article_service import ArticleService
+    
+    # Simple function for lazy loading EntityService to break circular dependency
+    def get_entity_service_lazy():
+        # Import at runtime to avoid circular imports
+        from local_newsifier.di.providers import get_entity_service as get_entity_svc
+        return get_entity_svc()
     
     return ArticleService(
         article_crud=article_crud,
         analysis_result_crud=analysis_result_crud,
-        entity_service=entity_service,
->>>>>>> aeac710a
+        entity_service_factory=get_entity_service_lazy,
         session_factory=lambda: session
     )
 
 
 @injectable(use_cache=False)
 def get_rss_feed_service(
-<<<<<<< HEAD
-    rss_feed_crud: Annotated[Any, Depends(get_rss_feed_crud)],
-    feed_processing_log_crud: Annotated[Any, Depends(get_feed_processing_log_crud)],
-=======
     rss_feed_crud: Annotated["CRUDRSSFeed", Depends(get_rss_feed_crud)],
     feed_processing_log_crud: Annotated["CRUDFeedProcessingLog", Depends(get_feed_processing_log_crud)],
-    article_service: Annotated["ArticleService", Depends(get_article_service)],
->>>>>>> aeac710a
     session: Annotated[Session, Depends(get_session)]
 ):
     """Provide the RSS feed service.
@@ -602,10 +550,6 @@
     Args:
         rss_feed_crud: RSS feed CRUD component
         feed_processing_log_crud: Feed processing log CRUD component
-<<<<<<< HEAD
-=======
-        article_service: Article service
->>>>>>> aeac710a
         session: Database session
         
     Returns:
@@ -622,31 +566,20 @@
     return RSSFeedService(
         rss_feed_crud=rss_feed_crud,
         feed_processing_log_crud=feed_processing_log_crud,
-<<<<<<< HEAD
         article_service_factory=get_article_service_lazy,
-=======
-        article_service=article_service,
->>>>>>> aeac710a
         session_factory=lambda: session
     )
 
 
 @injectable(use_cache=False)
-<<<<<<< HEAD
-def get_analysis_service(
-    article_crud: Annotated[Any, Depends(get_article_crud)],
-    analysis_result_crud: Annotated[Any, Depends(get_analysis_result_crud)],
-    entity_crud: Annotated[Any, Depends(get_entity_crud)],
-    trend_analyzer: Annotated[Any, Depends(get_trend_analyzer_tool)],
-=======
 def get_analysis_service_legacy(
     article_crud: Annotated["CRUDArticle", Depends(get_article_crud)],
     analysis_result_crud: Annotated["CRUDAnalysisResult", Depends(get_analysis_result_crud)],
+    entity_crud: Annotated["CRUDEntity", Depends(get_entity_crud)],
     trend_analyzer: Annotated["TrendAnalyzer", Depends(get_trend_analyzer_tool)],
->>>>>>> aeac710a
-    session: Annotated[Session, Depends(get_session)]
-):
-    """Provide the analysis service.
+    session: Annotated[Session, Depends(get_session)]
+):
+    """Provide the analysis service (legacy).
     
     Uses use_cache=False to create new instances for each injection,
     preventing state leakage between operations.
