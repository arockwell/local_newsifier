"""
Provider functions for fastapi-injectable.

This module contains provider functions for all core dependencies
that can be used with fastapi-injectable. These providers gradually
replace the DIContainer factories with injectable providers.

Dependency injection approach:
- use_cache=False: Used for components that interact with databases or maintain state
  (services, CRUD operations, tools, parsers, etc.)
- use_cache=True (default): Could be used for purely functional utilities with no state
  that just transform inputs to outputs in a deterministic way

Most of our components use use_cache=False for safety, since they either directly 
interact with the database or maintain state between operations.
"""

import logging
from typing import Annotated, Any, Generator, Optional

from fastapi import Depends
from fastapi_injectable import injectable

# Using injectable directly - no scope parameter in version 0.7.0
# We'll control instance reuse with use_cache=True/False
from sqlmodel import Session

from local_newsifier.tools.entity_tracker_service import EntityTracker
from local_newsifier.tools.extraction.entity_extractor import EntityExtractor
from local_newsifier.tools.analysis.context_analyzer import ContextAnalyzer
from local_newsifier.tools.resolution.entity_resolver import EntityResolver

logger = logging.getLogger(__name__)

# Database providers

@injectable(use_cache=False)
def get_session() -> Generator[Session, None, None]:
    """Provide a database session.
    
    Returns a session from the session factory and ensures
    it's properly closed when done.
    
    Yields:
        Database session
    """
    from local_newsifier.database.engine import get_session as get_db_session
    
    session = next(get_db_session())
    try:
        yield session
    finally:
        session.close()


# CRUD providers

@injectable(use_cache=False)
def get_apify_source_config_crud():
    """Provide the apify source config CRUD component.
    
    Uses use_cache=False to create new instances for each injection, as CRUD 
    components interact with the database and should not share state between operations.
    
    Returns:
        ApifySourceConfigCRUD instance
    """
    from local_newsifier.crud.apify_source_config import apify_source_config
    return apify_source_config


@injectable(use_cache=False)
def get_article_crud():
    """Provide the article CRUD component.
    
    Uses use_cache=False to create new instances for each injection, as CRUD 
    components interact with the database and should not share state between operations.
    
    Returns:
        ArticleCRUD instance
    """
    from local_newsifier.crud.article import article
    return article


@injectable(use_cache=False)
def get_entity_crud():
    """Provide the entity CRUD component.
    
    Uses use_cache=False to create new instances for each injection, as CRUD 
    components interact with the database and should not share state between operations.
    
    Returns:
        EntityCRUD instance
    """
    from local_newsifier.crud.entity import entity
    return entity


@injectable(use_cache=False)
def get_entity_relationship_crud():
    """Provide the entity relationship CRUD component.
    
    Uses use_cache=False to create new instances for each injection, as CRUD 
    components interact with the database and should not share state between operations.
    
    Returns:
        EntityRelationshipCRUD instance
    """
    from local_newsifier.crud.entity_relationship import entity_relationship
    return entity_relationship


@injectable(use_cache=False)
def get_rss_feed_crud():
    """Provide the RSS feed CRUD component.
    
    Uses use_cache=False to create new instances for each injection, as CRUD 
    components interact with the database and should not share state between operations.
    
    Returns:
        RSSFeedCRUD instance
    """
    from local_newsifier.crud.rss_feed import rss_feed
    return rss_feed


@injectable(use_cache=False)
def get_analysis_result_crud():
    """Provide the analysis result CRUD component.
    
    Uses use_cache=False to create new instances for each injection, as CRUD 
    components interact with the database and should not share state between operations.
    
    Returns:
        AnalysisResultCRUD instance
    """
    from local_newsifier.crud.analysis_result import analysis_result
    return analysis_result


@injectable(use_cache=False)
def get_canonical_entity_crud():
    """Provide the canonical entity CRUD component.
    
    Uses use_cache=False to create new instances for each injection, as CRUD 
    components interact with the database and should not share state between operations.
    
    Returns:
        CanonicalEntityCRUD instance
    """
    from local_newsifier.crud.canonical_entity import canonical_entity
    return canonical_entity


@injectable(use_cache=False)
def get_entity_mention_context_crud():
    """Provide the entity mention context CRUD component.
    
    Uses use_cache=False to create new instances for each injection, as CRUD 
    components interact with the database and should not share state between operations.
    
    Returns:
        EntityMentionContextCRUD instance
    """
    from local_newsifier.crud.entity_mention_context import entity_mention_context
    return entity_mention_context


@injectable(use_cache=False)
def get_entity_profile_crud():
    """Provide the entity profile CRUD component.
    
    Uses use_cache=False to create new instances for each injection, as CRUD 
    components interact with the database and should not share state between operations.
    
    Returns:
        EntityProfileCRUD instance
    """
    from local_newsifier.crud.entity_profile import entity_profile
    return entity_profile


@injectable(use_cache=False)
def get_feed_processing_log_crud():
    """Provide the feed processing log CRUD component.
    
    Uses use_cache=False to create new instances for each injection, as CRUD 
    components interact with the database and should not share state between operations.
    
    Returns:
        FeedProcessingLogCRUD instance
    """
    from local_newsifier.crud.feed_processing_log import feed_processing_log
    return feed_processing_log


# Tool providers

@injectable(use_cache=False)
def get_web_scraper_tool():
    """Provide the web scraper tool.
    
    Uses TRANSIENT scope as this tool may maintain state between operations.
    
    Returns:
        WebScraperTool instance
    """
    from local_newsifier.tools.web_scraper import WebScraperTool
    return WebScraperTool()


@injectable(use_cache=False)
def get_sentiment_analyzer_tool():
    """Provide the sentiment analyzer tool.
    
    Uses use_cache=False to create new instances for each injection, as sentiment
    analysis tools may maintain state during processing and interact with NLP models.
    
    Returns:
        SentimentAnalysisTool instance
    """
    from local_newsifier.tools.sentiment_analyzer import SentimentAnalysisTool
    return SentimentAnalysisTool()


@injectable(use_cache=False)
def get_sentiment_tracker_tool():
    """Provide the sentiment tracker tool.
    
    Uses use_cache=False to create new instances for each injection, as it 
    interacts with database and maintains state during tracking.
    
    Returns:
        SentimentTracker instance
    """
    from local_newsifier.tools.sentiment_tracker import SentimentTracker
    return SentimentTracker()


@injectable(use_cache=False)
def get_opinion_visualizer_tool():
    """Provide the opinion visualizer tool.
    
    Uses use_cache=False to create new instances for each injection, as it
    interacts with database and maintains state during visualization generation.
    
    Returns:
        OpinionVisualizerTool instance
    """
    from local_newsifier.tools.opinion_visualizer import OpinionVisualizerTool
    return OpinionVisualizerTool()


@injectable(use_cache=False)
def get_trend_analyzer_tool():
    """Provide the trend analyzer tool.
    
    Uses use_cache=False to create new instances for each injection, as it 
    performs complex analysis that may maintain state during processing.
    
    Returns:
        TrendAnalyzer instance
    """
    from local_newsifier.tools.analysis.trend_analyzer import TrendAnalyzer
    return TrendAnalyzer()


@injectable(use_cache=False)
def get_trend_reporter_tool():
    """Provide the trend reporter tool.
    
    Uses use_cache=False to create new instances for each injection, as it
    maintains state during report generation and handles file operations.
    
    Returns:
        TrendReporter instance
    """
    from local_newsifier.tools.trend_reporter import TrendReporter
    return TrendReporter(output_dir="trend_output")


@injectable(use_cache=False)
def get_context_analyzer_tool():
    """Provide the context analyzer tool.
    
    Uses use_cache=False to create new instances for each injection, as it
    loads and interacts with NLP models that may maintain state.
    
    Returns:
        ContextAnalyzer instance
    """
    from local_newsifier.tools.analysis.context_analyzer import ContextAnalyzer
    return ContextAnalyzer()


@injectable(use_cache=False)
def get_entity_extractor():
    """Provide the entity extractor tool.
    
    Uses use_cache=False to create new instances for each injection, as NLP 
    tools may have stateful caches or models.
    
    Returns:
        EntityExtractor instance
    """
    from local_newsifier.tools.extraction.entity_extractor import EntityExtractor
    return EntityExtractor()


@injectable(use_cache=False)
def get_entity_extractor_tool():
    """Provide the entity extractor tool (alias with _tool suffix).
    
    This provides the same entity extractor with a consistent naming pattern.
    Uses use_cache=False to create new instances for each injection, as NLP 
    tools may have stateful caches or models.
    
    Returns:
        EntityExtractor instance
    """
    return get_entity_extractor()


@injectable(use_cache=False)
def get_entity_resolver():
    """Provide the entity resolver tool.
    
    Uses use_cache=False to create new instances for each injection, as this tool
    may have state during the resolution process.
    
    Returns:
        EntityResolver instance
    """
    from local_newsifier.tools.resolution.entity_resolver import EntityResolver
    return EntityResolver()


@injectable(use_cache=False)
def get_entity_resolver_tool():
    """Provide the entity resolver tool (alias with _tool suffix).
    
    This provides the same entity resolver with a consistent naming pattern.
    Uses use_cache=False to create new instances for each injection, as this tool
    may have state during the resolution process.
    
    Returns:
        EntityResolver instance
    """
    return get_entity_resolver()


@injectable(use_cache=False)
def get_entity_tracker_tool():
    """Provide the entity tracker tool.
    
<<<<<<< HEAD
    Used by flows to track entities across documents.
=======
    Uses use_cache=False to create new instances for each injection, as this tool
    maintains state during the entity tracking process.
>>>>>>> 45068dc8
    
    Returns:
        EntityTracker instance
    """
    from local_newsifier.tools.entity_tracker_service import EntityTracker
    return EntityTracker()


@injectable(use_cache=False)
def get_rss_parser():
    """Provide the RSS parser tool.
    
    Uses use_cache=False to create new instances for each injection, as parsers
    may maintain state during processing.
    
    Returns:
        RSSParser instance
    """
    from local_newsifier.tools.rss_parser import RSSParser
    return RSSParser()


@injectable(use_cache=False)
def get_file_writer_tool():
    """Provide the file writer tool.
    
    Uses use_cache=False to create new instances for each injection, as this tool
    maintains state during file writing operations.
    
    Returns:
        FileWriterTool instance
    """
    from local_newsifier.tools.file_writer import FileWriterTool
    return FileWriterTool(output_dir="output")


# Service providers

@injectable(use_cache=False)
def get_article_service(
    article_crud: Annotated[Any, Depends(get_article_crud)],
    entity_crud: Annotated[Any, Depends(get_entity_crud)],
    session: Annotated[Session, Depends(get_session)]
):
    """Provide the article service.
    
    Uses use_cache=False to create new instances for each injection,
    preventing state leakage between operations.
    
    Args:
        article_crud: Article CRUD component
        entity_crud: Entity CRUD component
        session: Database session
        
    Returns:
        ArticleService instance
    """
    from local_newsifier.services.article_service import ArticleService
    
    return ArticleService(
        article_crud=article_crud,
        entity_crud=entity_crud,
        session_factory=lambda: session
    )


@injectable(use_cache=False)
def get_entity_service(
    entity_crud: Annotated[Any, Depends(get_entity_crud)],
    entity_relationship_crud: Annotated[Any, Depends(get_entity_relationship_crud)],
    session: Annotated[Session, Depends(get_session)]
):
    """Provide the entity service.
    
    Uses use_cache=False to create new instances for each injection,
    preventing state leakage between operations.
    
    Args:
        entity_crud: Entity CRUD component
        entity_relationship_crud: Entity relationship CRUD component
        session: Database session
        
    Returns:
        EntityService instance
    """
    from local_newsifier.services.entity_service import EntityService
    
    return EntityService(
        entity_crud=entity_crud,
        entity_relationship_crud=entity_relationship_crud,
        session_factory=lambda: session
    )


@injectable(use_cache=False)
def get_rss_feed_service(
    rss_feed_crud: Annotated[Any, Depends(get_rss_feed_crud)],
    feed_processing_log_crud: Annotated[Any, Depends(get_feed_processing_log_crud)],
    rss_parser: Annotated[Any, Depends(get_rss_parser)],
    article_service: Annotated[Any, Depends(get_article_service)],
    session: Annotated[Session, Depends(get_session)]
):
    """Provide the RSS feed service.
    
    Uses use_cache=False to create new instances for each injection,
    preventing state leakage between operations.
    
    Args:
        rss_feed_crud: RSS feed CRUD component
        feed_processing_log_crud: Feed processing log CRUD component
        rss_parser: RSS parser tool
        article_service: Article service
        session: Database session
        
    Returns:
        RSSFeedService instance
    """
    from local_newsifier.services.rss_feed_service import RSSFeedService
    
    return RSSFeedService(
        rss_feed_crud=rss_feed_crud,
        feed_processing_log_crud=feed_processing_log_crud,
        article_service=article_service,
        session_factory=lambda: session
    )


# CLI-specific provider functions

@injectable(use_cache=False)
def get_news_pipeline_flow(
    article_service: Annotated[Any, Depends(get_article_service)],
    entity_service: Annotated[Any, Depends(get_entity_service)],
    web_scraper_tool: Annotated[Any, Depends(get_web_scraper_tool)],
    file_writer_tool: Annotated[Any, Depends(get_trend_reporter_tool)],
    entity_extractor_tool: Annotated[Any, Depends(get_entity_extractor_tool)],
    context_analyzer_tool: Annotated[Any, Depends(get_context_analyzer_tool)],
    entity_resolver_tool: Annotated[Any, Depends(get_entity_resolver_tool)],
    session: Annotated[Session, Depends(get_session)]
):
    """Provide the news pipeline flow for CLI commands.
    
    Args:
        article_service: Article service
        entity_service: Entity service
        web_scraper_tool: Web scraper tool
        file_writer_tool: File writer tool
        entity_extractor_tool: Entity extractor tool
        context_analyzer_tool: Context analyzer tool
        entity_resolver_tool: Entity resolver tool
        session: Database session
        
    Returns:
        NewsPipelineFlow instance
    """
    from local_newsifier.flows.news_pipeline import NewsPipelineFlow
    
    return NewsPipelineFlow(
        article_service=article_service,
        entity_service=entity_service,
        web_scraper=web_scraper_tool,
        file_writer=file_writer_tool,
        entity_extractor=entity_extractor_tool,
        context_analyzer=context_analyzer_tool,
        entity_resolver=entity_resolver_tool,
        session_factory=lambda: session
    )


@injectable(use_cache=False)
def get_entity_tracking_flow(
    entity_service: Annotated[Any, Depends(get_entity_service)],
    entity_tracker_tool: Annotated[Any, Depends(get_entity_tracker_tool)],  # Fixed dependency
    entity_extractor_tool: Annotated[Any, Depends(get_entity_extractor_tool)],
    context_analyzer_tool: Annotated[Any, Depends(get_context_analyzer_tool)],
    entity_resolver_tool: Annotated[Any, Depends(get_entity_resolver_tool)],
    session: Annotated[Session, Depends(get_session)]
):
    """Provide the entity tracking flow for CLI commands.
    
    Args:
        entity_service: Entity service
        entity_tracker_tool: Entity tracker tool
        entity_extractor_tool: Entity extractor tool
        context_analyzer_tool: Context analyzer tool
        entity_resolver_tool: Entity resolver tool
        session: Database session
        
    Returns:
        EntityTrackingFlow instance
    """
    from local_newsifier.flows.entity_tracking_flow import EntityTrackingFlow
    
    return EntityTrackingFlow(
        entity_service=entity_service,
        entity_tracker=entity_tracker_tool,
        entity_extractor=entity_extractor_tool,
        context_analyzer=context_analyzer_tool,
        entity_resolver=entity_resolver_tool,
        session_factory=lambda: session
    )


@injectable(use_cache=False)
<<<<<<< HEAD
def get_apify_service():
    """Provide the Apify service.
    
    Uses use_cache=False to create new instances for each injection,
    as this service may maintain state during API interactions.
    
    Returns:
        ApifyService instance
    """
    from local_newsifier.services.apify_service import ApifyService
    from local_newsifier.config.settings import settings
    
    return ApifyService(settings.APIFY_TOKEN)
=======
def get_analysis_service(
    article_crud: Annotated[Any, Depends(get_article_crud)],
    analysis_result_crud: Annotated[Any, Depends(get_analysis_result_crud)],
    trend_analyzer: Annotated[Any, Depends(get_trend_analyzer_tool)],
    session: Annotated[Session, Depends(get_session)]
):
    """Provide the analysis service.
    
    Uses use_cache=False to create new instances for each injection,
    preventing state leakage between operations.
    
    Args:
        article_crud: Article CRUD component
        analysis_result_crud: Analysis result CRUD component
        trend_analyzer: Trend analyzer tool
        session: Database session
        
    Returns:
        AnalysisService instance
    """
    from local_newsifier.services.analysis_service import AnalysisService
    
    return AnalysisService(
        article_crud=article_crud,
        analysis_result_crud=analysis_result_crud,
        trend_analyzer=trend_analyzer,
        session_factory=lambda: session
    )


# Flow providers

def get_entity_tracking_flow():
    """Factory function to provide the entity tracking flow.
    
    This function creates a new EntityTrackingFlow instance with all required dependencies
    injected explicitly. It's used by the container to get the flow.
    
    Returns:
        EntityTrackingFlow instance
    """
    from local_newsifier.flows.entity_tracking_flow import EntityTrackingFlow
    
    # Get all required dependencies
    entity_service = get_entity_service()
    entity_tracker = get_entity_tracker_tool()
    entity_extractor = get_entity_extractor_tool()
    context_analyzer = get_context_analyzer_tool()
    entity_resolver = get_entity_resolver_tool()
    session = next(get_session())
    
    # Create and return the flow with explicit dependencies
    return EntityTrackingFlow(
        entity_service=entity_service,
        entity_tracker=entity_tracker,
        entity_extractor=entity_extractor,
        context_analyzer=context_analyzer,
        entity_resolver=entity_resolver,
        session=session
    )


def get_news_pipeline_flow():
    """Factory function to provide the news pipeline flow.
    
    This function creates a new NewsPipelineFlow instance with all required dependencies
    injected explicitly. It's used by the container to get the flow.
    
    Returns:
        NewsPipelineFlow instance
    """
    from local_newsifier.flows.news_pipeline import NewsPipelineFlow
    from local_newsifier.services.news_pipeline_service import NewsPipelineService
    
    # Get all required dependencies
    article_service = get_article_service()
    entity_service = get_entity_service()
    web_scraper = get_web_scraper_tool()
    file_writer = get_file_writer_tool()
    session = next(get_session())
    
    # Create pipeline service
    pipeline_service = NewsPipelineService(
        article_service=article_service,
        web_scraper=web_scraper,
        file_writer=file_writer,
        session_factory=lambda: session
    )
    
    # Create and return the flow
    return NewsPipelineFlow(
        article_service=article_service,
        entity_service=entity_service,
        pipeline_service=pipeline_service,
        web_scraper=web_scraper,
        file_writer=file_writer,
        session=session
    )


def get_trend_analysis_flow():
    """Factory function to provide the trend analysis flow.
    
    This function creates a new NewsTrendAnalysisFlow instance with all required dependencies
    injected explicitly. It's used by the container to get the flow.
    
    Returns:
        NewsTrendAnalysisFlow instance
    """
    from local_newsifier.flows.trend_analysis_flow import NewsTrendAnalysisFlow
    from local_newsifier.models.trend import TrendAnalysisConfig
    
    # Get all required dependencies
    analysis_service = get_analysis_service()
    trend_reporter = get_trend_reporter_tool()
    session = next(get_session())
    
    # Create and return the flow with explicit dependencies
    return NewsTrendAnalysisFlow(
        analysis_service=analysis_service,
        trend_reporter=trend_reporter,
        session=session,
        config=TrendAnalysisConfig()
    )


def get_public_opinion_flow():
    """Factory function to provide the public opinion flow.
    
    This function creates a new PublicOpinionFlow instance with all required dependencies
    injected explicitly. It's used by the container to get the flow.
    
    Returns:
        PublicOpinionFlow instance
    """
    from local_newsifier.flows.public_opinion_flow import PublicOpinionFlow
    
    # Get all required dependencies
    sentiment_analyzer = get_sentiment_analyzer_tool()
    sentiment_tracker = get_sentiment_tracker_tool()
    opinion_visualizer = get_opinion_visualizer_tool()
    session = next(get_session())
    
    # Create and return the flow with explicit dependencies
    return PublicOpinionFlow(
        sentiment_analyzer=sentiment_analyzer,
        sentiment_tracker=sentiment_tracker,
        opinion_visualizer=opinion_visualizer,
        session=session
    )


def get_rss_scraping_flow():
    """Factory function to provide the RSS scraping flow.
    
    This function creates a new RSSScrapingFlow instance with all required dependencies
    injected explicitly. It's used by the container to get the flow.
    
    Returns:
        RSSScrapingFlow instance
    """
    from local_newsifier.flows.rss_scraping_flow import RSSScrapingFlow
    
    # Get all required dependencies
    rss_feed_service = get_rss_feed_service()
    article_service = get_article_service()
    rss_parser = get_rss_parser()
    web_scraper = get_web_scraper_tool()
    
    # Create and return the flow with explicit dependencies
    return RSSScrapingFlow(
        rss_feed_service=rss_feed_service,
        article_service=article_service,
        rss_parser=rss_parser,
        web_scraper=web_scraper,
        cache_dir="cache"
    )
>>>>>>> 45068dc8
<|MERGE_RESOLUTION|>--- conflicted
+++ resolved
@@ -354,12 +354,8 @@
 def get_entity_tracker_tool():
     """Provide the entity tracker tool.
     
-<<<<<<< HEAD
-    Used by flows to track entities across documents.
-=======
     Uses use_cache=False to create new instances for each injection, as this tool
     maintains state during the entity tracking process.
->>>>>>> 45068dc8
     
     Returns:
         EntityTracker instance
@@ -564,7 +560,6 @@
 
 
 @injectable(use_cache=False)
-<<<<<<< HEAD
 def get_apify_service():
     """Provide the Apify service.
     
@@ -578,7 +573,7 @@
     from local_newsifier.config.settings import settings
     
     return ApifyService(settings.APIFY_TOKEN)
-=======
+ 
 def get_analysis_service(
     article_crud: Annotated[Any, Depends(get_article_crud)],
     analysis_result_crud: Annotated[Any, Depends(get_analysis_result_crud)],
@@ -755,5 +750,4 @@
         rss_parser=rss_parser,
         web_scraper=web_scraper,
         cache_dir="cache"
-    )
->>>>>>> 45068dc8
+    )