--- conflicted
+++ resolved
@@ -482,13 +482,6 @@
 
 
 @injectable(use_cache=False)
-<<<<<<< HEAD
-def get_entity_tracking_flow(
-    entity_service: Annotated[Any, Depends(get_entity_service)],
-    session: Annotated[Session, Depends(get_session)]
-):
-    """Provide the entity tracking flow.
-=======
 def get_analysis_service(
     article_crud: Annotated[Any, Depends(get_article_crud)],
     analysis_result_crud: Annotated[Any, Depends(get_analysis_result_crud)],
@@ -496,18 +489,11 @@
     session: Annotated[Session, Depends(get_session)]
 ):
     """Provide the analysis service.
->>>>>>> c37597b1
     
     Uses use_cache=False to create new instances for each injection,
     preventing state leakage between operations.
     
     Args:
-<<<<<<< HEAD
-        entity_service: Entity service
-        session: Database session
-        
-    Returns:
-=======
         article_crud: Article CRUD component
         analysis_result_crud: Analysis result CRUD component
         trend_analyzer: Trend analyzer tool
@@ -528,19 +514,25 @@
 
 # Flow providers
 
-def get_entity_tracking_flow():
-    """Factory function to provide the entity tracking flow.
-    
-    This function creates a new EntityTrackingFlow instance with all required dependencies
-    injected explicitly. It's used by the container to get the flow.
-    
-    Returns:
->>>>>>> c37597b1
+@injectable(use_cache=False)
+def get_entity_tracking_flow(
+    entity_service: Annotated[Any, Depends(get_entity_service)],
+    session: Annotated[Session, Depends(get_session)]
+):
+    """Provide the entity tracking flow.
+    
+    Uses use_cache=False to create new instances for each injection,
+    preventing state leakage between operations.
+    
+    Args:
+        entity_service: Entity service
+        session: Database session
+        
+    Returns:
         EntityTrackingFlow instance
     """
     from local_newsifier.flows.entity_tracking_flow import EntityTrackingFlow
     
-<<<<<<< HEAD
     return EntityTrackingFlow(
         entity_service=entity_service,
         session_factory=lambda: session
@@ -552,6 +544,7 @@
     article_service: Annotated[Any, Depends(get_article_service)],
     entity_service: Annotated[Any, Depends(get_entity_service)],
     web_scraper_tool: Annotated[Any, Depends(get_web_scraper_tool)],
+    file_writer_tool: Annotated[Any, Depends(get_file_writer_tool)],
     session: Annotated[Session, Depends(get_session)]
 ):
     """Provide the news pipeline flow.
@@ -563,72 +556,30 @@
         article_service: Article service
         entity_service: Entity service
         web_scraper_tool: Web scraper tool
+        file_writer_tool: File writer tool
         session: Database session
         
-=======
-    # Get all required dependencies
-    entity_service = get_entity_service()
-    entity_tracker = get_entity_tracker_tool()
-    entity_extractor = get_entity_extractor_tool()
-    context_analyzer = get_context_analyzer_tool()
-    entity_resolver = get_entity_resolver_tool()
-    session = next(get_session())
-    
-    # Create and return the flow with explicit dependencies
-    return EntityTrackingFlow(
-        entity_service=entity_service,
-        entity_tracker=entity_tracker,
-        entity_extractor=entity_extractor,
-        context_analyzer=context_analyzer,
-        entity_resolver=entity_resolver,
-        session=session
-    )
-
-
-def get_news_pipeline_flow():
-    """Factory function to provide the news pipeline flow.
-    
-    This function creates a new NewsPipelineFlow instance with all required dependencies
-    injected explicitly. It's used by the container to get the flow.
-    
->>>>>>> c37597b1
     Returns:
         NewsPipelineFlow instance
     """
     from local_newsifier.flows.news_pipeline import NewsPipelineFlow
-<<<<<<< HEAD
-    
-    return NewsPipelineFlow(
-        article_service=article_service,
-        entity_service=entity_service,
-        web_scraper=web_scraper_tool,
-        session_factory=lambda: session
-=======
     from local_newsifier.services.news_pipeline_service import NewsPipelineService
-    
-    # Get all required dependencies
-    article_service = get_article_service()
-    entity_service = get_entity_service()
-    web_scraper = get_web_scraper_tool()
-    file_writer = get_file_writer_tool()
-    session = next(get_session())
     
     # Create pipeline service
     pipeline_service = NewsPipelineService(
         article_service=article_service,
-        web_scraper=web_scraper,
-        file_writer=file_writer,
+        web_scraper=web_scraper_tool,
+        file_writer=file_writer_tool,
         session_factory=lambda: session
     )
     
-    # Create and return the flow
     return NewsPipelineFlow(
         article_service=article_service,
         entity_service=entity_service,
         pipeline_service=pipeline_service,
-        web_scraper=web_scraper,
-        file_writer=file_writer,
-        session=session
+        web_scraper=web_scraper_tool,
+        file_writer=file_writer_tool,
+        session_factory=lambda: session
     )
 
 
@@ -708,5 +659,4 @@
         rss_parser=rss_parser,
         web_scraper=web_scraper,
         cache_dir="cache"
->>>>>>> c37597b1
     )