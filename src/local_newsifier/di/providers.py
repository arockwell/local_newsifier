--- conflicted
+++ resolved
@@ -898,100 +898,6 @@
     Uses use_cache=False to create a new instance for each injection,
     preventing session leakage between operations.
     
-<<<<<<< HEAD
-    # Create and return the flow with explicit dependencies
-    return RSSScrapingFlow(
-        rss_feed_service=rss_feed_service,
-        article_service=article_service,
-        rss_parser=rss_parser,
-        web_scraper=web_scraper,
-        cache_dir="cache"
-    )
-
-
-# CLI Command Provider Functions
-
-@injectable(use_cache=False)
-def get_db_stats():
-    """Provide database statistics.
-    
-    Uses use_cache=False to ensure fresh statistics on each call.
-    
-    Returns:
-        Tuple: (article_count, latest_article, oldest_article, feed_count, active_feed_count, 
-               feed_processing_log_count, entity_count)
-    """
-    from sqlmodel import select, Session
-    from sqlalchemy import func
-    from local_newsifier.models.article import Article
-    from local_newsifier.models.rss_feed import RSSFeed, RSSFeedProcessingLog
-    from local_newsifier.models.entity import Entity
-    
-    session = next(get_session())
-    
-    # Article stats
-    article_count = session.exec(select(func.count()).select_from(Article)).one()
-    latest_article = session.exec(
-        select(Article).order_by(Article.created_at.desc()).limit(1)
-    ).first()
-    oldest_article = session.exec(
-        select(Article).order_by(Article.created_at).limit(1)
-    ).first()
-    
-    # RSS Feed stats
-    feed_count = session.exec(select(func.count()).select_from(RSSFeed)).one()
-    active_feed_count = session.exec(
-        select(func.count()).select_from(RSSFeed).where(RSSFeed.is_active == True)
-    ).one()
-    
-    # Feed processing logs stats
-    processing_log_count = session.exec(
-        select(func.count()).select_from(RSSFeedProcessingLog)
-    ).one()
-    
-    # Entity stats
-    entity_count = session.exec(select(func.count()).select_from(Entity)).one()
-    
-    return (
-        article_count, 
-        latest_article, 
-        oldest_article, 
-        feed_count, 
-        active_feed_count, 
-        processing_log_count, 
-        entity_count
-    )
-
-
-@injectable(use_cache=False)
-def get_apify_client(token: Optional[str] = None, test_mode: bool = False):
-    """Provide the Apify client.
-    
-    Uses use_cache=False to create new clients with potentially different tokens.
-    
-    Args:
-        token: Optional Apify API token
-        test_mode: Whether to use test mode
-        
-    Returns:
-        ApifyClient instance
-    """
-    from local_newsifier.config.settings import settings
-    from apify_client import ApifyClient
-    
-    # Use provided token, or fallback to settings
-    token = token or settings.APIFY_TOKEN
-    
-    if not token and not test_mode:
-        raise ValueError("Apify token not set. Please provide a token or set APIFY_TOKEN in environment variables.")
-    
-    # Create the client
-    # In test mode, we return a dummy client
-    if test_mode:
-        return None
-    
-    return ApifyClient(token)
-=======
     Returns:
         Function to execute db stats command
     """
@@ -1094,5 +1000,4 @@
         Function to execute feeds process command
     """
     from local_newsifier.cli.commands.feeds import process_feed
-    return process_feed
->>>>>>> dcea5a08
+    return process_feed