"""
Provider functions for fastapi-injectable.

This module contains provider functions for all core dependencies and
serves as the project's only dependency injection mechanism.

Dependency injection approach:
- use_cache=False: Used for components that interact with databases or maintain state
  (services, CRUD operations, tools, parsers, etc.)
- use_cache=True (default): Could be used for purely functional utilities with no state
  that just transform inputs to outputs in a deterministic way

Most of our components use use_cache=False for safety, since they either directly
interact with the database or maintain state between operations.
"""

import importlib
import logging
from typing import TYPE_CHECKING, Annotated, Any, Dict, Generator, Optional

from fastapi import Depends
from fastapi_injectable import injectable
# Using injectable directly - no scope parameter in version 0.7.0
# We'll control instance reuse with use_cache=True/False
from sqlmodel import Session

if TYPE_CHECKING:
    from local_newsifier.crud.analysis_result import CRUDAnalysisResult
    from local_newsifier.crud.apify_source_config import CRUDApifySourceConfig
    from local_newsifier.crud.article import CRUDArticle
    from local_newsifier.crud.canonical_entity import CRUDCanonicalEntity
    from local_newsifier.crud.entity import CRUDEntity
    from local_newsifier.crud.entity_mention_context import CRUDEntityMentionContext
    from local_newsifier.crud.entity_profile import CRUDEntityProfile
    from local_newsifier.crud.entity_relationship import CRUDEntityRelationship
    from local_newsifier.crud.feed_processing_log import CRUDFeedProcessingLog
    from local_newsifier.crud.rss_feed import CRUDRSSFeed
    from local_newsifier.flows.analysis.headline_trend_flow import HeadlineTrendFlow
    from local_newsifier.flows.entity_tracking_flow import EntityTrackingFlow
    from local_newsifier.flows.news_pipeline import NewsPipelineFlow
    from local_newsifier.flows.public_opinion_flow import PublicOpinionFlow
    from local_newsifier.flows.rss_scraping_flow import RSSScrapingFlow
    from local_newsifier.flows.trend_analysis_flow import NewsTrendAnalysisFlow
    from local_newsifier.services.apify_service import ApifyService
    from local_newsifier.services.article_service import ArticleService
    from local_newsifier.services.entity_service import EntityService
    from local_newsifier.tools.analysis.context_analyzer import ContextAnalyzer
    from local_newsifier.tools.analysis.trend_analyzer import TrendAnalyzer
    from local_newsifier.tools.entity_tracker_service import EntityTracker
    from local_newsifier.tools.extraction.entity_extractor import EntityExtractor
    from local_newsifier.tools.resolution.entity_resolver import EntityResolver

logger = logging.getLogger(__name__)

# Helper to generate simple providers
def _make_simple_provider(obj_path: str):
    """Create a provider that imports and returns an object by dotted path."""
    module_name, attr = obj_path.rsplit(".", 1)

    def provider():
        module = importlib.import_module(module_name)
        return getattr(module, attr)

    return injectable(use_cache=False)(provider)

# Database providers


@injectable(use_cache=False)
def get_session() -> Generator[Session, None, None]:
    """Provide a database session.

    Returns a session from the session factory and ensures
    it's properly closed when done.

    Yields:
        Database session
    """
    from local_newsifier.database.engine import get_session as get_db_session

    session = next(get_db_session())
    try:
        yield session
    finally:
        session.close()


# CRUD providers


<<<<<<< HEAD
@injectable(use_cache=False)
def get_article_crud():
    """Provide the article CRUD component.

    Uses use_cache=False to create new instances for each injection, as CRUD
    components interact with the database and should not share state between operations.

    Returns:
        ArticleCRUD instance
    """
    from local_newsifier.crud.article import article

    return article


@injectable(use_cache=False)
def get_entity_crud():
    """Provide the entity CRUD component.

    Uses use_cache=False to create new instances for each injection, as CRUD
    components interact with the database and should not share state between operations.

    Returns:
        EntityCRUD instance
    """
    from local_newsifier.crud.entity import entity

    return entity


@injectable(use_cache=False)
def get_entity_relationship_crud():
    """Provide the entity relationship CRUD component.

    Uses use_cache=False to create new instances for each injection, as CRUD
    components interact with the database and should not share state between operations.

    Returns:
        EntityRelationshipCRUD instance
    """
    from local_newsifier.crud.entity_relationship import entity_relationship

    return entity_relationship


@injectable(use_cache=False)
def get_rss_feed_crud():
    """Provide the RSS feed CRUD component.

    Uses use_cache=False to create new instances for each injection, as CRUD
    components interact with the database and should not share state between operations.

    Returns:
        RSSFeedCRUD instance
    """
    from local_newsifier.crud.rss_feed import rss_feed

    return rss_feed


@injectable(use_cache=False)
def get_analysis_result_crud():
    """Provide the analysis result CRUD component.

    Uses use_cache=False to create new instances for each injection, as CRUD
    components interact with the database and should not share state between operations.

    Returns:
        AnalysisResultCRUD instance
    """
    from local_newsifier.crud.analysis_result import analysis_result

    return analysis_result


@injectable(use_cache=False)
def get_canonical_entity_crud():
    """Provide the canonical entity CRUD component.

    Uses use_cache=False to create new instances for each injection, as CRUD
    components interact with the database and should not share state between operations.

    Returns:
        CanonicalEntityCRUD instance
    """
    from local_newsifier.crud.canonical_entity import canonical_entity

    return canonical_entity


@injectable(use_cache=False)
def get_entity_mention_context_crud():
    """Provide the entity mention context CRUD component.

    Uses use_cache=False to create new instances for each injection, as CRUD
    components interact with the database and should not share state between operations.

    Returns:
        EntityMentionContextCRUD instance
    """
    from local_newsifier.crud.entity_mention_context import entity_mention_context

    return entity_mention_context


@injectable(use_cache=False)
def get_entity_profile_crud():
    """Provide the entity profile CRUD component.

    Uses use_cache=False to create new instances for each injection, as CRUD
    components interact with the database and should not share state between operations.

    Returns:
        EntityProfileCRUD instance
    """
    from local_newsifier.crud.entity_profile import entity_profile

    return entity_profile


@injectable(use_cache=False)
def get_feed_processing_log_crud():
    """Provide the feed processing log CRUD component.

    Uses use_cache=False to create new instances for each injection, as CRUD
    components interact with the database and should not share state between operations.

    Returns:
        FeedProcessingLogCRUD instance
    """
    from local_newsifier.crud.feed_processing_log import feed_processing_log

    return feed_processing_log


@injectable(use_cache=False)
def get_apify_source_config_crud():
    """Provide the Apify source config CRUD component.

    Uses use_cache=False to create new instances for each injection, as CRUD
    components interact with the database and should not share state between operations.

    Returns:
        CRUDApifySourceConfig instance
    """
    from local_newsifier.crud.apify_source_config import apify_source_config

    return apify_source_config
=======
get_article_crud = _make_simple_provider("local_newsifier.crud.article.article")


get_entity_crud = _make_simple_provider("local_newsifier.crud.entity.entity")


get_entity_relationship_crud = _make_simple_provider(
    "local_newsifier.crud.entity_relationship.entity_relationship"
)


get_rss_feed_crud = _make_simple_provider("local_newsifier.crud.rss_feed.rss_feed")


get_analysis_result_crud = _make_simple_provider(
    "local_newsifier.crud.analysis_result.analysis_result"
)


get_canonical_entity_crud = _make_simple_provider(
    "local_newsifier.crud.canonical_entity.canonical_entity"
)


get_entity_mention_context_crud = _make_simple_provider(
    "local_newsifier.crud.entity_mention_context.entity_mention_context"
)


get_entity_profile_crud = _make_simple_provider(
    "local_newsifier.crud.entity_profile.entity_profile"
)


get_feed_processing_log_crud = _make_simple_provider(
    "local_newsifier.crud.feed_processing_log.feed_processing_log"
)


get_apify_source_config_crud = _make_simple_provider(
    "local_newsifier.crud.apify_source_config.apify_source_config"
)
>>>>>>> 0984aa69


# Tool providers


@injectable(use_cache=False)
def get_nlp_model() -> Any:
    """Provide the spaCy NLP model.

    Uses use_cache=False to create new instances for each injection,
    preventing shared state in NLP processing.

    Returns:
        Loaded spaCy Language model or None if loading fails
    """
    try:
        import spacy

        return spacy.load("en_core_web_lg")
    except (ImportError, OSError) as e:
        import logging

        logging.warning(f"Failed to load NLP model: {str(e)}")
        return None


@injectable(use_cache=False)
def get_web_scraper_tool():
    """Provide the web scraper tool.

    Uses use_cache=False to create new instances for each injection, as this tool
    maintains session and WebDriver state that shouldn't be shared between operations.

    Returns:
        WebScraperTool instance
    """
    # Create a new requests session for this instance
    import requests

    from local_newsifier.tools.web_scraper import WebScraperTool

    session = requests.Session()

    # Set a standard user agent
    user_agent = (
        "Mozilla/5.0 (Windows NT 10.0; Win64; x64) AppleWebKit/537.36 "
        "(KHTML, like Gecko) Chrome/91.0.4472.124 Safari/537.36"
    )
    session.headers.update({"User-Agent": user_agent})

    return WebScraperTool(
        session=session,
        web_driver=None,  # WebDriver will be created lazily when needed
        user_agent=user_agent,
    )


@injectable(use_cache=False)
def get_sentiment_analyzer_config():
    """Provide the configuration for the sentiment analyzer tool.

    This separates configuration from the tool instance, allowing for
    different configuration settings to be injected.

    Returns:
        Configuration dictionary with model_name
    """
    return {"model_name": "en_core_web_sm"}


@injectable(use_cache=False)
def get_sentiment_analyzer_tool():
    """Provide the sentiment analyzer tool.

    Uses use_cache=False to create new instances for each injection, as sentiment
    analysis tools may maintain state during processing and interact with NLP models.

    Returns:
        SentimentAnalyzer instance
    """
    from local_newsifier.tools.sentiment_analyzer import SentimentAnalyzer

    return SentimentAnalyzer(nlp_model=get_nlp_model())


@injectable(use_cache=False)
def get_sentiment_tracker_tool(session=Depends(get_session)):
    """Provide the sentiment tracker tool.

    Uses use_cache=False to create new instances for each injection, as it
    interacts with database and maintains state during tracking.

    Args:
        session: Database session for data access

    Returns:
        SentimentTracker instance
    """
    from local_newsifier.tools.sentiment_tracker import SentimentTracker

    return SentimentTracker(session_factory=lambda: session)


@injectable(use_cache=False)
def get_opinion_visualizer_tool(session: Annotated[Session, Depends(get_session)]):
    """Provide the opinion visualizer tool.

    Uses use_cache=False to create new instances for each injection, as it
    interacts with database and maintains state during visualization generation.

    Args:
        session: Database session for data access

    Returns:
        OpinionVisualizerTool instance
    """
    from local_newsifier.tools.opinion_visualizer import OpinionVisualizerTool

    return OpinionVisualizerTool(session=session)


@injectable(use_cache=False)
def get_trend_analyzer_config():
    """Provide the configuration for the trend analyzer tool.

    This separates configuration from the tool instance, allowing for
    different configuration settings to be injected.

    Returns:
        Configuration dictionary with model_name
    """
    return {"model_name": "en_core_web_lg"}


@injectable(use_cache=False)
def get_trend_analyzer_tool():
    """Provide the trend analyzer tool.

    Uses use_cache=False to create new instances for each injection, as it
    performs complex analysis that may maintain state during processing.

    Returns:
        TrendAnalyzer instance
    """
    from local_newsifier.tools.analysis.trend_analyzer import TrendAnalyzer

    return TrendAnalyzer(nlp_model=get_nlp_model())


@injectable(use_cache=False)
def get_trend_reporter_tool():
    """Provide the trend reporter tool.

    Uses use_cache=False to create new instances for each injection, as it
    maintains state during report generation and handles file operations.

    Returns:
        TrendReporter instance
    """
    from local_newsifier.tools.trend_reporter import TrendReporter

    return TrendReporter(output_dir="trend_output")


@injectable(use_cache=False)
def get_context_analyzer_config():
    """Provide the configuration for the context analyzer tool.

    This separates configuration from the tool instance, allowing for
    different configuration settings to be injected.

    Returns:
        Configuration dictionary with model_name
    """
    return {"model_name": "en_core_web_lg"}


@injectable(use_cache=False)
def get_context_analyzer_tool():
    """Provide the context analyzer tool.

    Uses use_cache=False to create new instances for each injection, as it
    loads and interacts with NLP models that may maintain state.

    Returns:
        ContextAnalyzer instance
    """
    from local_newsifier.tools.analysis.context_analyzer import ContextAnalyzer

    return ContextAnalyzer(nlp_model=get_nlp_model())


@injectable(use_cache=False)
def get_entity_extractor():
    """Provide the entity extractor tool.

    Uses use_cache=False to create new instances for each injection, as NLP
    tools may have stateful caches or models.

    Returns:
        EntityExtractor instance
    """
    from local_newsifier.tools.extraction.entity_extractor import EntityExtractor

    return EntityExtractor()


@injectable(use_cache=False)
def get_entity_extractor_tool():
    """Provide the entity extractor tool (alias with _tool suffix).

    This provides the same entity extractor with a consistent naming pattern.
    Uses use_cache=False to create new instances for each injection, as NLP
    tools may have stateful caches or models.

    Returns:
        EntityExtractor instance
    """
    return get_entity_extractor()


@injectable(use_cache=False)
def get_entity_resolver_config():
    """Provide the configuration for the entity resolver tool.

    This separates configuration from the tool instance, allowing for
    different configuration settings to be injected.

    Returns:
        Configuration dictionary with similarity_threshold
    """
    return {"similarity_threshold": 0.85}


@injectable(use_cache=False)
def get_entity_resolver(config: Annotated[Dict, Depends(get_entity_resolver_config)]):
    """Provide the entity resolver tool.

    Uses use_cache=False to create new instances for each injection, as this tool
    may have state during the resolution process.

    Args:
        config: Configuration dictionary with similarity_threshold

    Returns:
        EntityResolver instance
    """
    from local_newsifier.tools.resolution.entity_resolver import EntityResolver

    return EntityResolver(similarity_threshold=config["similarity_threshold"])


@injectable(use_cache=False)
def get_entity_resolver_tool():
    """Provide the entity resolver tool (alias with _tool suffix).

    This provides the same entity resolver with a consistent naming pattern.
    Uses use_cache=False to create new instances for each injection, as this tool
    may have state during the resolution process.

    Returns:
        EntityResolver instance
    """
    return get_entity_resolver()


@injectable(use_cache=False)
def get_rss_parser_config():
    """Provide the configuration for the RSS parser tool.

    This separates configuration from the tool instance, allowing for
    different configuration settings to be injected.

    Returns:
        Configuration dictionary with cache_dir, request_timeout, and user_agent
    """
    return {"cache_dir": "cache", "request_timeout": 30, "user_agent": "Local Newsifier RSS Parser"}


@injectable(use_cache=False)
def get_rss_parser(config: Annotated[Dict, Depends(get_rss_parser_config)]):
    """Provide the RSS parser tool.

    Uses use_cache=False to create new instances for each injection, as parsers
    may maintain state during processing.

    Args:
        config: Configuration dictionary with cache_dir, request_timeout, and user_agent

    Returns:
        RSSParser instance
    """
    from local_newsifier.tools.rss_parser import RSSParser

    return RSSParser(
        cache_dir=config["cache_dir"],
        request_timeout=config["request_timeout"],
        user_agent=config["user_agent"],
    )


@injectable(use_cache=False)
def get_file_writer_config():
    """Provide the configuration for the file writer tool.

    This separates configuration from the tool instance, allowing for
    different output directories to be injected.

    Returns:
        Configuration dictionary with output_dir
    """
    return {"output_dir": "output"}


@injectable(use_cache=False)
def get_file_writer_tool(config: Annotated[Dict, Depends(get_file_writer_config)]):
    """Provide the file writer tool.

    Uses use_cache=False to create new instances for each injection, as this tool
    maintains state during file writing operations.

    Args:
        config: Configuration dictionary with output_dir

    Returns:
        FileWriterTool instance
    """
    from local_newsifier.tools.file_writer import FileWriterTool

    return FileWriterTool(output_dir=config["output_dir"])


# Service providers
@injectable(use_cache=False)
def get_entity_service(
    entity_crud: Annotated["CRUDEntity", Depends(get_entity_crud)],
    canonical_entity_crud: Annotated["CRUDCanonicalEntity", Depends(get_canonical_entity_crud)],
    entity_mention_context_crud: Annotated[
        "CRUDEntityMentionContext", Depends(get_entity_mention_context_crud)
    ],
    entity_profile_crud: Annotated["CRUDEntityProfile", Depends(get_entity_profile_crud)],
    article_crud: Annotated["CRUDArticle", Depends(get_article_crud)],
    entity_extractor: Annotated["EntityExtractor", Depends(get_entity_extractor)],
    context_analyzer: Annotated["ContextAnalyzer", Depends(get_context_analyzer_tool)],
    entity_resolver: Annotated["EntityResolver", Depends(get_entity_resolver)],
    session: Annotated[Session, Depends(get_session)],
):
    """Provide the entity service.

    Uses use_cache=False to create new instances for each injection,
    preventing state leakage between operations.

    Args:
        entity_crud: Entity CRUD component
        canonical_entity_crud: Canonical entity CRUD component
        entity_mention_context_crud: Entity mention context CRUD component
        entity_profile_crud: Entity profile CRUD component
        article_crud: Article CRUD component
        entity_extractor: Entity extractor tool
        context_analyzer: Context analyzer tool
        entity_resolver: Entity resolver tool
        session: Database session

    Returns:
        EntityService instance
    """
    from local_newsifier.services.entity_service import EntityService

    return EntityService(
        entity_crud=entity_crud,
        canonical_entity_crud=canonical_entity_crud,
        entity_mention_context_crud=entity_mention_context_crud,
        entity_profile_crud=entity_profile_crud,
        article_crud=article_crud,
        entity_extractor=entity_extractor,
        context_analyzer=context_analyzer,
        entity_resolver=entity_resolver,
        session_factory=lambda: session,
    )


@injectable(use_cache=False)
def get_entity_tracker_tool(
    entity_service: Annotated["EntityService", Depends(get_entity_service)],
    session: Annotated[Session, Depends(get_session)],
):
    """Provide the entity tracker tool.

    Uses use_cache=False to create new instances for each injection, as this tool
    maintains state during the entity tracking process.

    Args:
        entity_service: Service for entity operations
        session: Database session

    Returns:
        EntityTracker instance
    """
    from local_newsifier.tools.entity_tracker_service import EntityTracker

    return EntityTracker(entity_service=entity_service, session=session)


@injectable(use_cache=False)
def get_apify_service():
    """Provide the Apify service.

    Uses use_cache=False to create new instances for each injection, as it
    interacts with external APIs that require fresh client instances.

    Returns:
        ApifyService instance
    """
    from local_newsifier.services.apify_service import ApifyService

    return ApifyService()


@injectable(use_cache=False)
def get_apify_schedule_manager(
    apify_service: Annotated["ApifyService", Depends(get_apify_service)],
    apify_source_config_crud: Annotated[
        "CRUDApifySourceConfig", Depends(get_apify_source_config_crud)
    ],
    session: Annotated[Session, Depends(get_session)],
):
    """Provide the Apify schedule manager service.

    Uses use_cache=False to create new instances for each injection,
    preventing state leakage between operations.

    Args:
        apify_service: Apify service for API interactions
        apify_source_config_crud: CRUD for Apify source configurations
        session: Database session

    Returns:
        ApifyScheduleManager instance
    """
    from local_newsifier.services.apify_schedule_manager import ApifyScheduleManager

    return ApifyScheduleManager(
        apify_service=apify_service,
        apify_source_config_crud=apify_source_config_crud,
        session_factory=lambda: session,
    )


@injectable(use_cache=False)
def get_apify_source_config_service(
    apify_source_config_crud: Annotated[
        "CRUDApifySourceConfig", Depends(get_apify_source_config_crud)
    ],
    apify_service: Annotated["ApifyService", Depends(get_apify_service)],
    session: Annotated[Session, Depends(get_session)],
):
    """Provide the ApifySourceConfigService for CLI commands.

    This provider returns a fresh service instance on every injection,
    ensuring state is not shared across operations.

    Args:
        apify_source_config_crud: CRUD for Apify source configurations
        apify_service: Apify service for API interactions
        session: Database session

    Returns:
        ApifySourceConfigService instance
    """
    from local_newsifier.services.apify_source_config_service import ApifySourceConfigService

    return ApifySourceConfigService(
        apify_source_config_crud=apify_source_config_crud,
        apify_service=apify_service,
        session_factory=lambda: session,
    )


@injectable(use_cache=False)
def get_analysis_service(
    analysis_result_crud: Annotated["CRUDAnalysisResult", Depends(get_analysis_result_crud)],
    article_crud: Annotated["CRUDArticle", Depends(get_article_crud)],
    entity_crud: Annotated["CRUDEntity", Depends(get_entity_crud)],
    trend_analyzer: Annotated["TrendAnalyzer", Depends(get_trend_analyzer_tool)],
    session: Annotated[Session, Depends(get_session)],
):
    """Provide the analysis service.

    Uses use_cache=False to create new instances for each injection,
    preventing state leakage between operations.

    Args:
        analysis_result_crud: Analysis result CRUD component
        article_crud: Article CRUD component
        entity_crud: Entity CRUD component
        trend_analyzer: Trend analyzer tool
        session: Database session

    Returns:
        AnalysisService instance
    """
    from local_newsifier.services.analysis_service import AnalysisService

    return AnalysisService(
        analysis_result_crud=analysis_result_crud,
        article_crud=article_crud,
        entity_crud=entity_crud,
        trend_analyzer=trend_analyzer,
        session_factory=lambda: session,
    )


@injectable(use_cache=False)
def get_article_service(
    article_crud: Annotated["CRUDArticle", Depends(get_article_crud)],
    analysis_result_crud: Annotated["CRUDAnalysisResult", Depends(get_analysis_result_crud)],
    entity_service: Annotated["EntityService", Depends(get_entity_service)],
    session: Annotated[Session, Depends(get_session)],
):
    """Provide the article service.

    Uses use_cache=False to create new instances for each injection,
    preventing state leakage between operations.

    Args:
        article_crud: Article CRUD component
        analysis_result_crud: Analysis result CRUD component
        entity_service: Entity service
        session: Database session

    Returns:
        ArticleService instance
    """
    from local_newsifier.services.article_service import ArticleService

    return ArticleService(
        article_crud=article_crud,
        analysis_result_crud=analysis_result_crud,
        entity_service=entity_service,
        session_factory=lambda: session,
    )


@injectable(use_cache=False)
def get_news_pipeline_service(
    article_service: Annotated[Any, Depends(get_article_service)],
    web_scraper: Annotated[Any, Depends(get_web_scraper_tool)],
    file_writer: Annotated[Any, Depends(get_file_writer_tool)],
    session: Annotated[Session, Depends(get_session)],
):
    """Provide the news pipeline service.

    Uses use_cache=False to create new instances for each injection,
    preventing state leakage between operations.

    Args:
        article_service: Article service
        web_scraper: Web scraper tool
        file_writer: File writer tool
        session: Database session

    Returns:
        NewsPipelineService instance
    """
    from local_newsifier.services.news_pipeline_service import NewsPipelineService

    return NewsPipelineService(
        article_service=article_service,
        web_scraper=web_scraper,
        file_writer=file_writer,
        session_factory=lambda: session,
    )


@injectable(use_cache=False)
def get_rss_feed_service(
    rss_feed_crud: Annotated["CRUDRSSFeed", Depends(get_rss_feed_crud)],
    feed_processing_log_crud: Annotated[
        "CRUDFeedProcessingLog", Depends(get_feed_processing_log_crud)
    ],
    article_service: Annotated["ArticleService", Depends(get_article_service)],
    session: Annotated[Session, Depends(get_session)],
):
    """Provide the RSS feed service.

    Uses use_cache=False to create new instances for each injection,
    preventing state leakage between operations.

    Args:
        rss_feed_crud: RSS feed CRUD component
        feed_processing_log_crud: Feed processing log CRUD component
        article_service: Article service
        session: Database session

    Returns:
        RSSFeedService instance
    """
    from local_newsifier.services.rss_feed_service import RSSFeedService

    return RSSFeedService(
        rss_feed_crud=rss_feed_crud,
        feed_processing_log_crud=feed_processing_log_crud,
        article_service=article_service,
        session_factory=lambda: session,
    )


# Flow providers


@injectable(use_cache=False)
def get_entity_tracking_flow(
    entity_service: Annotated["EntityService", Depends(get_entity_service)],
    entity_tracker: Annotated["EntityTracker", Depends(get_entity_tracker_tool)],
    entity_extractor: Annotated["EntityExtractor", Depends(get_entity_extractor_tool)],
    context_analyzer: Annotated["ContextAnalyzer", Depends(get_context_analyzer_tool)],
    entity_resolver: Annotated["EntityResolver", Depends(get_entity_resolver_tool)],
    session: Annotated[Session, Depends(get_session)],
) -> "EntityTrackingFlow":
    """Provide the entity tracking flow with injectable dependencies.

    Uses use_cache=False to create new instances for each injection,
    preventing state leakage between operations.

    Args:
        entity_service: Entity service
        entity_tracker: Entity tracker tool
        entity_extractor: Entity extractor tool
        context_analyzer: Context analyzer tool
        entity_resolver: Entity resolver tool
        session: Database session

    Returns:
        EntityTrackingFlow instance
    """
    from local_newsifier.flows.entity_tracking_flow import EntityTrackingFlow

    return EntityTrackingFlow(
        entity_service=entity_service,
        entity_tracker=entity_tracker,
        entity_extractor=entity_extractor,
        context_analyzer=context_analyzer,
        entity_resolver=entity_resolver,
        session=session,
        session_factory=lambda: session,
    )


@injectable(use_cache=False)
def get_headline_trend_flow(
    analysis_service: Annotated[Any, Depends(get_analysis_service)],
    session: Annotated[Session, Depends(get_session)],
) -> "HeadlineTrendFlow":
    """Provide the headline trend flow.

    Uses use_cache=False to create new instances for each injection,
    preventing state leakage between operations.

    Args:
        analysis_service: Analysis service
        session: Database session

    Returns:
        HeadlineTrendFlow instance
    """
    from local_newsifier.flows.analysis.headline_trend_flow import HeadlineTrendFlow

    return HeadlineTrendFlow(analysis_service=analysis_service, session=session)


@injectable(use_cache=False)
def get_rss_scraping_flow(
    rss_feed_service: Annotated[Any, Depends(get_rss_feed_service)],
    article_service: Annotated[Any, Depends(get_article_service)],
    rss_parser: Annotated[Any, Depends(get_rss_parser)],
    web_scraper: Annotated[Any, Depends(get_web_scraper_tool)],
    session: Annotated[Session, Depends(get_session)],
) -> "RSSScrapingFlow":
    """Provide the RSS scraping flow with injectable dependencies.

    Uses use_cache=False to create new instances for each injection,
    preventing state leakage between operations.

    Args:
        rss_feed_service: RSS feed service
        article_service: Article service
        rss_parser: RSS parser tool
        web_scraper: Web scraper tool
        session: Database session

    Returns:
        RSSScrapingFlow instance
    """
    from local_newsifier.flows.rss_scraping_flow import RSSScrapingFlow

    return RSSScrapingFlow(
        rss_feed_service=rss_feed_service,
        article_service=article_service,
        rss_parser=rss_parser,
        web_scraper=web_scraper,
        cache_dir="cache",
        session_factory=lambda: session,
    )


@injectable(use_cache=False)
def get_news_pipeline_flow(
    article_service: Annotated[Any, Depends(get_article_service)],
    entity_service: Annotated[Any, Depends(get_entity_service)],
    pipeline_service: Annotated[Any, Depends(get_news_pipeline_service)],
    web_scraper: Annotated[Any, Depends(get_web_scraper_tool)],
    file_writer: Annotated[Any, Depends(get_file_writer_tool)],
    entity_extractor: Annotated[Any, Depends(get_entity_extractor_tool)],
    context_analyzer: Annotated[Any, Depends(get_context_analyzer_tool)],
    entity_resolver: Annotated[Any, Depends(get_entity_resolver_tool)],
    session: Annotated[Session, Depends(get_session)],
) -> "NewsPipelineFlow":
    """Provide the news pipeline flow with injectable dependencies.

    Uses use_cache=False to create new instances for each injection,
    preventing state leakage between operations.

    Args:
        article_service: Article service
        entity_service: Entity service
        pipeline_service: News pipeline service
        web_scraper: Web scraper tool
        file_writer: File writer tool
        entity_extractor: Entity extractor tool
        context_analyzer: Context analyzer tool
        entity_resolver: Entity resolver tool
        session: Database session

    Returns:
        NewsPipelineFlow instance
    """
    from local_newsifier.flows.news_pipeline import NewsPipelineFlow

    return NewsPipelineFlow(
        article_service=article_service,
        entity_service=entity_service,
        pipeline_service=pipeline_service,
        web_scraper=web_scraper,
        file_writer=file_writer,
        entity_extractor=entity_extractor,
        context_analyzer=context_analyzer,
        entity_resolver=entity_resolver,
        session=session,
        session_factory=lambda: session,
    )


@injectable(use_cache=False)
def get_trend_analysis_flow(
    analysis_service: Annotated["AnalysisService", Depends(get_analysis_service)],
    trend_reporter: Annotated["TrendReporter", Depends(get_trend_reporter_tool)],
    session: Annotated[Session, Depends(get_session)],
) -> "NewsTrendAnalysisFlow":
    """Provide the trend analysis flow with injectable dependencies.

    Uses use_cache=False to create new instances for each injection,
    preventing state leakage between operations.

    Args:
        analysis_service: Analysis service
        trend_reporter: Trend reporter tool
        session: Database session

    Returns:
        NewsTrendAnalysisFlow instance
    """
    from local_newsifier.flows.trend_analysis_flow import NewsTrendAnalysisFlow
    from local_newsifier.models.trend import TrendAnalysisConfig

    return NewsTrendAnalysisFlow(
        analysis_service=analysis_service,
        trend_reporter=trend_reporter,
        session=session,
        config=TrendAnalysisConfig(),
    )


@injectable(use_cache=False)
def get_public_opinion_flow(
    sentiment_analyzer: Annotated["SentimentAnalyzer", Depends(get_sentiment_analyzer_tool)],
    sentiment_tracker: Annotated["SentimentTracker", Depends(get_sentiment_tracker_tool)],
    opinion_visualizer: Annotated["OpinionVisualizerTool", Depends(get_opinion_visualizer_tool)],
    session: Annotated[Session, Depends(get_session)],
) -> "PublicOpinionFlow":
    """Provide the public opinion flow with injectable dependencies.

    Uses use_cache=False to create new instances for each injection,
    preventing state leakage between operations.

    Args:
        sentiment_analyzer: Sentiment analysis tool
        sentiment_tracker: Sentiment tracker tool
        opinion_visualizer: Opinion visualizer tool
        session: Database session

    Returns:
        PublicOpinionFlow instance
    """
    from local_newsifier.flows.public_opinion_flow import PublicOpinionFlow

    return PublicOpinionFlow(
        sentiment_analyzer=sentiment_analyzer,
        sentiment_tracker=sentiment_tracker,
        opinion_visualizer=opinion_visualizer,
        session=session,
    )


# CLI command providers


@injectable(use_cache=False)
def get_injectable_entity_tracker(
    entity_service: Annotated["EntityService", Depends(get_entity_service)],
    session: Annotated[Session, Depends(get_session)],
):
    """Provide the injectable entity tracker tool.

    Uses use_cache=False to create new instances for each injection, as this tool
    maintains state during the entity tracking process.

    Args:
        entity_service: Service for entity operations
        session: Database session

    Returns:
        InjectableEntityTracker instance with injected dependencies
    """
    from local_newsifier.tools.entity_tracker_service import EntityTracker

    return EntityTracker(entity_service=entity_service, session=session)


@injectable(use_cache=False)
def get_apify_service_cli(token: Optional[str] = None):
    """Provide the Apify service for CLI commands.

    This is a special provider for the CLI that allows passing a token from
    command-line arguments, environment variables, or settings.

    Args:
        token: Optional Apify token to use (overrides settings)

    Returns:
        ApifyService instance
    """
    from local_newsifier.services.apify_service import ApifyService

    return ApifyService(token=token)


@injectable(use_cache=False)
def get_db_stats_command():
    """Provide the database stats command function.

    Uses use_cache=False to create a new instance for each injection,
    preventing session leakage between operations.

    Returns:
        Function to execute db stats command
    """
    from local_newsifier.cli.commands.db import db_stats

    return db_stats


@injectable(use_cache=False)
def get_db_duplicates_command():
    """Provide the database duplicates command function.

    Uses use_cache=False to create a new instance for each injection,
    preventing session leakage between operations.

    Returns:
        Function to execute db duplicates command
    """
    from local_newsifier.cli.commands.db import check_duplicates

    return check_duplicates


@injectable(use_cache=False)
def get_db_articles_command():
    """Provide the database articles command function.

    Uses use_cache=False to create a new instance for each injection,
    preventing session leakage between operations.

    Returns:
        Function to execute db articles command
    """
    from local_newsifier.cli.commands.db import list_articles

    return list_articles


@injectable(use_cache=False)
def get_db_inspect_command():
    """Provide the database inspect command function.

    Uses use_cache=False to create a new instance for each injection,
    preventing session leakage between operations.

    Returns:
        Function to execute db inspect command
    """
    from local_newsifier.cli.commands.db import inspect_record
<<<<<<< HEAD

    return db_inspect_command
=======
    return inspect_record
>>>>>>> 0984aa69


@injectable(use_cache=False)
def get_feeds_list_command():
    """Provide the feeds list command function.

    Uses use_cache=False to create a new instance for each injection,
    preventing session leakage between operations.

    Returns:
        Function to execute feeds list command
    """
    from local_newsifier.cli.commands.feeds import list_feeds

    return list_feeds


@injectable(use_cache=False)
def get_feeds_add_command():
    """Provide the feeds add command function.

    Uses use_cache=False to create a new instance for each injection,
    preventing session leakage between operations.

    Returns:
        Function to execute feeds add command
    """
    from local_newsifier.cli.commands.feeds import add_feed

    return add_feed


@injectable(use_cache=False)
def get_feeds_show_command():
    """Provide the feeds show command function.

    Uses use_cache=False to create a new instance for each injection,
    preventing session leakage between operations.

    Returns:
        Function to execute feeds show command
    """
    from local_newsifier.cli.commands.feeds import show_feed

    return show_feed


@injectable(use_cache=False)
def get_feeds_process_command():
    """Provide the feeds process command function.

    Uses use_cache=False to create a new instance for each injection,
    preventing session leakage between operations.

    Returns:
        Function to execute feeds process command
    """
    from local_newsifier.cli.commands.feeds import process_feed

    return process_feed<|MERGE_RESOLUTION|>--- conflicted
+++ resolved
@@ -88,156 +88,6 @@
 # CRUD providers
 
 
-<<<<<<< HEAD
-@injectable(use_cache=False)
-def get_article_crud():
-    """Provide the article CRUD component.
-
-    Uses use_cache=False to create new instances for each injection, as CRUD
-    components interact with the database and should not share state between operations.
-
-    Returns:
-        ArticleCRUD instance
-    """
-    from local_newsifier.crud.article import article
-
-    return article
-
-
-@injectable(use_cache=False)
-def get_entity_crud():
-    """Provide the entity CRUD component.
-
-    Uses use_cache=False to create new instances for each injection, as CRUD
-    components interact with the database and should not share state between operations.
-
-    Returns:
-        EntityCRUD instance
-    """
-    from local_newsifier.crud.entity import entity
-
-    return entity
-
-
-@injectable(use_cache=False)
-def get_entity_relationship_crud():
-    """Provide the entity relationship CRUD component.
-
-    Uses use_cache=False to create new instances for each injection, as CRUD
-    components interact with the database and should not share state between operations.
-
-    Returns:
-        EntityRelationshipCRUD instance
-    """
-    from local_newsifier.crud.entity_relationship import entity_relationship
-
-    return entity_relationship
-
-
-@injectable(use_cache=False)
-def get_rss_feed_crud():
-    """Provide the RSS feed CRUD component.
-
-    Uses use_cache=False to create new instances for each injection, as CRUD
-    components interact with the database and should not share state between operations.
-
-    Returns:
-        RSSFeedCRUD instance
-    """
-    from local_newsifier.crud.rss_feed import rss_feed
-
-    return rss_feed
-
-
-@injectable(use_cache=False)
-def get_analysis_result_crud():
-    """Provide the analysis result CRUD component.
-
-    Uses use_cache=False to create new instances for each injection, as CRUD
-    components interact with the database and should not share state between operations.
-
-    Returns:
-        AnalysisResultCRUD instance
-    """
-    from local_newsifier.crud.analysis_result import analysis_result
-
-    return analysis_result
-
-
-@injectable(use_cache=False)
-def get_canonical_entity_crud():
-    """Provide the canonical entity CRUD component.
-
-    Uses use_cache=False to create new instances for each injection, as CRUD
-    components interact with the database and should not share state between operations.
-
-    Returns:
-        CanonicalEntityCRUD instance
-    """
-    from local_newsifier.crud.canonical_entity import canonical_entity
-
-    return canonical_entity
-
-
-@injectable(use_cache=False)
-def get_entity_mention_context_crud():
-    """Provide the entity mention context CRUD component.
-
-    Uses use_cache=False to create new instances for each injection, as CRUD
-    components interact with the database and should not share state between operations.
-
-    Returns:
-        EntityMentionContextCRUD instance
-    """
-    from local_newsifier.crud.entity_mention_context import entity_mention_context
-
-    return entity_mention_context
-
-
-@injectable(use_cache=False)
-def get_entity_profile_crud():
-    """Provide the entity profile CRUD component.
-
-    Uses use_cache=False to create new instances for each injection, as CRUD
-    components interact with the database and should not share state between operations.
-
-    Returns:
-        EntityProfileCRUD instance
-    """
-    from local_newsifier.crud.entity_profile import entity_profile
-
-    return entity_profile
-
-
-@injectable(use_cache=False)
-def get_feed_processing_log_crud():
-    """Provide the feed processing log CRUD component.
-
-    Uses use_cache=False to create new instances for each injection, as CRUD
-    components interact with the database and should not share state between operations.
-
-    Returns:
-        FeedProcessingLogCRUD instance
-    """
-    from local_newsifier.crud.feed_processing_log import feed_processing_log
-
-    return feed_processing_log
-
-
-@injectable(use_cache=False)
-def get_apify_source_config_crud():
-    """Provide the Apify source config CRUD component.
-
-    Uses use_cache=False to create new instances for each injection, as CRUD
-    components interact with the database and should not share state between operations.
-
-    Returns:
-        CRUDApifySourceConfig instance
-    """
-    from local_newsifier.crud.apify_source_config import apify_source_config
-
-    return apify_source_config
-=======
 get_article_crud = _make_simple_provider("local_newsifier.crud.article.article")
 
 
@@ -280,7 +130,6 @@
 get_apify_source_config_crud = _make_simple_provider(
     "local_newsifier.crud.apify_source_config.apify_source_config"
 )
->>>>>>> 0984aa69
 
 
 # Tool providers
@@ -1193,12 +1042,8 @@
         Function to execute db inspect command
     """
     from local_newsifier.cli.commands.db import inspect_record
-<<<<<<< HEAD
-
-    return db_inspect_command
-=======
+
     return inspect_record
->>>>>>> 0984aa69
 
 
 @injectable(use_cache=False)
