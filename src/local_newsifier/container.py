"""
Container Initialization

This module initializes the dependency injection container with all services.
It provides a single instance of the container for the application to use.
"""

from local_newsifier.di_container import DIContainer, Scope
from local_newsifier.database.engine import SessionManager

# Import CRUD modules
from local_newsifier.crud import (
    article,
    analysis_result,
    entity,
    canonical_entity,
    entity_mention_context,
    entity_profile,
    entity_relationship,
    rss_feed,
    feed_processing_log,
)

# Import service classes
from local_newsifier.services.article_service import ArticleService
from local_newsifier.services.rss_feed_service import RSSFeedService
from local_newsifier.services.apify_service import ApifyService


def init_container(environment="production"):
    """Initialize and configure the dependency injection container.
    
    This function creates a new container instance and registers all
    services and dependencies needed by the application.
    
    Args:
        environment: The environment to configure for ("production", "testing", "development")
    
    Returns:
        DIContainer: The initialized container
    """
    container = DIContainer()
    
    # Register CRUD modules
    container.register("article_crud", article)
    container.register("analysis_result_crud", analysis_result)
    container.register("entity_crud", entity)
    container.register("canonical_entity_crud", canonical_entity)
    container.register("entity_mention_context_crud", entity_mention_context)
    container.register("entity_profile_crud", entity_profile)
    container.register("entity_relationship_crud", entity_relationship)
    container.register("rss_feed_crud", rss_feed)
    container.register("feed_processing_log_crud", feed_processing_log)
    
    # Register session manager
    if environment == "testing":
        # For testing, we might want different session behavior
        container.register_factory("session_factory", 
                                lambda c: SessionManager)
    else:
        container.register_factory("session_factory", 
                                lambda c: SessionManager)
    
    # Register Core Tools
    register_core_tools(container)
    
    # Register Analysis Tools
    register_analysis_tools(container)
    
    # Register Entity Tools
    register_entity_tools(container)
    
    # Register services - use factories to handle circular dependencies
    register_services(container)
    
    # Register flow services
    register_flows(container)
    
    # Register parameterized factories
    container.register_factory_with_params("entity_service_with_params",
        lambda c, **kwargs: kwargs.get("entity_service") or c.get("entity_service")
    )
    
    container.register_factory_with_params("article_service_with_params",
        lambda c, **kwargs: kwargs.get("article_service") or c.get("article_service")
    )
    
    # Environment-specific configurations
    if environment == "development":
        # Development-specific registrations
        pass
    elif environment == "testing":
        # Testing-specific registrations
        pass
    
    return container


def register_core_tools(container):
    """Register core tool classes in the container.
    
    Args:
        container: The DI container instance
    """
    # Import core tools
    try:
        from local_newsifier.tools.web_scraper import WebScraperTool
        from local_newsifier.tools.rss_parser import RSSParser
        from local_newsifier.tools.file_writer import FileWriterTool
        
        # Register web_scraper_tool with configurable user_agent
        container.register_factory_with_params(
            "web_scraper_tool", 
            lambda c, **kwargs: WebScraperTool(
                user_agent=kwargs.get("user_agent")
            )
        )
        
        # Register rss_parser_tool with configurable cache_file
        container.register_factory_with_params(
            "rss_parser_tool", 
            lambda c, **kwargs: RSSParser(
                cache_file=kwargs.get("cache_file")
            )
        )
        
        # Register file_writer_tool with configurable output_dir
        container.register_factory_with_params(
            "file_writer_tool", 
            lambda c, **kwargs: FileWriterTool(
                output_dir=kwargs.get("output_dir", "output")
            )
        )
        
        # Backward compatibility registrations
        container.register_factory("web_scraper", lambda c: c.get("web_scraper_tool"))
        container.register_factory("rss_parser", lambda c: c.get("rss_parser_tool"))
        container.register_factory("file_writer", lambda c: c.get("file_writer_tool"))
        
    except ImportError as e:
        # Log error but continue initialization
        print(f"Error registering core tools: {e}")


def register_analysis_tools(container):
    """Register analysis tools in the container.
    
    Args:
        container: The DI container instance
    """
    try:
        # Import analysis tools
        from local_newsifier.tools.analysis.trend_analyzer import TrendAnalyzer
        from local_newsifier.tools.analysis.context_analyzer import ContextAnalyzer
        from local_newsifier.tools.sentiment_analyzer import SentimentAnalysisTool
        from local_newsifier.tools.sentiment_tracker import SentimentTracker
        from local_newsifier.tools.opinion_visualizer import OpinionVisualizerTool
        from local_newsifier.tools.trend_reporter import TrendReporter
        from local_newsifier.services.analysis_service import AnalysisService
        
        # Register trend_analyzer_tool
        container.register_factory(
            "trend_analyzer_tool", 
            lambda c: TrendAnalyzer()
        )
        
        # Register context_analyzer_tool
        container.register_factory(
            "context_analyzer_tool", 
            lambda c: ContextAnalyzer()
        )
        
        # Register sentiment_analyzer_tool with configurable session
        container.register_factory_with_params(
            "sentiment_analyzer_tool", 
            lambda c, **kwargs: SentimentAnalysisTool(
                session=kwargs.get("session")
            )
        )
        
        # Register sentiment_tracker_tool with configurable session
        container.register_factory_with_params(
            "sentiment_tracker_tool", 
            lambda c, **kwargs: SentimentTracker(
                session=kwargs.get("session")
            )
        )
        
        # Register opinion_visualizer_tool with configurable session
        container.register_factory_with_params(
            "opinion_visualizer_tool", 
            lambda c, **kwargs: OpinionVisualizerTool(
                session=kwargs.get("session")
            )
        )
        
        # Register trend_reporter_tool with configurable output_dir
        container.register_factory_with_params(
            "trend_reporter_tool", 
            lambda c, **kwargs: TrendReporter(
                output_dir=kwargs.get("output_dir", "trend_output")
            )
        )
        
        # Register analysis_service
        container.register_factory_with_params(
            "analysis_service", 
            lambda c, **kwargs: AnalysisService(
                session=kwargs.get("session")
            )
        )
        
        # Backward compatibility registrations
        container.register_factory("trend_analyzer", lambda c: c.get("trend_analyzer_tool"))
        container.register_factory("context_analyzer", lambda c: c.get("context_analyzer_tool"))
        container.register_factory("sentiment_analyzer", lambda c: c.get("sentiment_analyzer_tool"))
        container.register_factory("sentiment_tracker", lambda c: c.get("sentiment_tracker_tool"))
        container.register_factory("opinion_visualizer", lambda c: c.get("opinion_visualizer_tool"))
        container.register_factory("trend_reporter", lambda c: c.get("trend_reporter_tool"))
        
    except ImportError as e:
        # Log error but continue initialization
        print(f"Error registering analysis tools: {e}")


def register_entity_tools(container):
    """Register entity-related tools in the container.
    
    Args:
        container: The DI container instance
    """
    try:
        # Import entity tools
        from local_newsifier.tools.extraction.entity_extractor import EntityExtractor
        from local_newsifier.tools.resolution.entity_resolver import EntityResolver
        from local_newsifier.tools.entity_tracker_service import EntityTracker
        
        # Register entity_extractor_tool
        container.register_factory(
            "entity_extractor_tool", 
            lambda c: EntityExtractor()
        )
        
        # Register entity_resolver_tool
        container.register_factory(
            "entity_resolver_tool", 
            lambda c: EntityResolver()
        )
        
        # Register entity_tracker_tool
        container.register_factory(
            "entity_tracker_tool", 
            lambda c: EntityTracker()
        )
        
        # Backward compatibility registrations
        container.register_factory("entity_extractor", lambda c: c.get("entity_extractor_tool"))
        container.register_factory("entity_resolver", lambda c: c.get("entity_resolver_tool"))
        container.register_factory("entity_tracker", lambda c: c.get("entity_tracker_tool"))
        
    except ImportError as e:
        # Log error but continue initialization
        print(f"Error registering entity tools: {e}")


def register_services(container):
    """Register service classes in the container.
    
    Args:
        container: The DI container instance
    """
    # ArticleService 
    container.register_factory("article_service", 
        lambda c: ArticleService(
            article_crud=c.get("article_crud"),
            analysis_result_crud=c.get("analysis_result_crud"),
            entity_service=c.get("entity_service"),  # Will be lazily loaded
            session_factory=c.get("session_factory"),
            container=c  # Inject the container itself
        )
    )
    
    # RSSFeedService
    container.register_factory("rss_feed_service", 
        lambda c: RSSFeedService(
            rss_feed_crud=c.get("rss_feed_crud"),
            feed_processing_log_crud=c.get("feed_processing_log_crud"),
            article_service=c.get("article_service"),  # Will be lazily loaded
            session_factory=c.get("session_factory"),
            container=c  # Inject the container itself
        )
    )


def register_flows(container):
    """Register flow classes in the container.
    
<<<<<<< HEAD
    # ApifyService
    container.register_factory("apify_service", 
        lambda c: ApifyService()
    )
    
    # Register tools if available (expanded)
    if TOOLS_AVAILABLE:
        container.register_factory("rss_parser", 
                               lambda c: RSSParser())
        container.register_factory("web_scraper", 
                               lambda c: WebScraper())
        
        # Register analysis tools
        try:
            from local_newsifier.tools.extraction.entity_extractor import EntityExtractor
            from local_newsifier.tools.analysis.context_analyzer import ContextAnalyzer
            from local_newsifier.tools.resolution.entity_resolver import EntityResolver
            from local_newsifier.tools.entity_tracker_service import EntityTracker
            from local_newsifier.tools.file_writer import FileWriterTool
            
            # Additional analysis tools
            from local_newsifier.services.analysis_service import AnalysisService
            from local_newsifier.tools.sentiment_analyzer import SentimentAnalysisTool
            from local_newsifier.tools.sentiment_tracker import SentimentTracker
            from local_newsifier.tools.opinion_visualizer import OpinionVisualizerTool
            from local_newsifier.tools.trend_reporter import TrendReporter
            
            # Register entity analysis tools
            container.register_factory("entity_extractor", lambda c: EntityExtractor())
            container.register_factory("context_analyzer", lambda c: ContextAnalyzer())
            container.register_factory("entity_resolver", lambda c: EntityResolver())
            container.register_factory("entity_tracker", lambda c: EntityTracker())
            container.register_factory("file_writer", lambda c: FileWriterTool(output_dir="output"))
            
            # Register sentiment and trend analysis tools
            container.register_factory("analysis_service", lambda c: AnalysisService())
            container.register_factory("sentiment_analyzer", lambda c: SentimentAnalysisTool(session=None))
            container.register_factory("sentiment_tracker", lambda c: SentimentTracker(session=None))
            container.register_factory("opinion_visualizer", lambda c: OpinionVisualizerTool(session=None))
            container.register_factory("trend_reporter", lambda c: TrendReporter(output_dir="trend_output"))
        except ImportError:
            # These tools are optional
            pass
    
    # Register flow services if available
    if FLOWS_AVAILABLE:
=======
    Args:
        container: The DI container instance
    """
    try:
        # Import flow classes
        from local_newsifier.flows.entity_tracking_flow import EntityTrackingFlow
        from local_newsifier.flows.news_pipeline import NewsPipelineFlow
        from local_newsifier.flows.trend_analysis_flow import TrendAnalysisFlow
        from local_newsifier.flows.public_opinion_flow import PublicOpinionFlow
        from local_newsifier.flows.rss_scraping_flow import RSSScrapingFlow
        
>>>>>>> 87cdb531
        # EntityTrackingFlow with proper dependencies
        container.register_factory("entity_tracking_flow",
            lambda c: EntityTrackingFlow(
                entity_service=c.get("entity_service"),
                entity_tracker=c.get("entity_tracker_tool"),
                entity_extractor=c.get("entity_extractor_tool"),
                context_analyzer=c.get("context_analyzer_tool"),
                entity_resolver=c.get("entity_resolver_tool"),
                session_factory=c.get("session_factory")
            ))
        
        # NewsPipelineFlow with proper dependencies
        container.register_factory("news_pipeline_flow",
            lambda c: NewsPipelineFlow(
                article_service=c.get("article_service"),
                entity_service=c.get("entity_service"),
                web_scraper=c.get("web_scraper_tool"),
                file_writer=c.get("file_writer_tool"),
                entity_extractor=c.get("entity_extractor_tool"),
                context_analyzer=c.get("context_analyzer_tool"),
                entity_resolver=c.get("entity_resolver_tool"),
                session_factory=c.get("session_factory")
            ))
        
        # TrendAnalysisFlow with proper dependencies
        container.register_factory("trend_analysis_flow",
            lambda c: TrendAnalysisFlow(
                analysis_service=c.get("analysis_service"),
                trend_reporter=c.get("trend_reporter_tool"),
                output_dir="trend_output"
            ))
        
        # PublicOpinionFlow with proper dependencies
        container.register_factory("public_opinion_flow",
            lambda c: PublicOpinionFlow(
                sentiment_analyzer=c.get("sentiment_analyzer_tool"),
                sentiment_tracker=c.get("sentiment_tracker_tool"),
                opinion_visualizer=c.get("opinion_visualizer_tool"),
                session_factory=c.get("session_factory")
            ))
        
        # RSSScrapingFlow
        container.register_factory("rss_scraping_flow",
            lambda c: RSSScrapingFlow(
                rss_feed_service=c.get("rss_feed_service"),
                article_service=c.get("article_service")
            ))
    except ImportError:
        # These flows are optional
        pass


# Create the singleton container instance
container = init_container()<|MERGE_RESOLUTION|>--- conflicted
+++ resolved
@@ -290,59 +290,16 @@
             container=c  # Inject the container itself
         )
     )
-
-
-def register_flows(container):
-    """Register flow classes in the container.
-    
-<<<<<<< HEAD
+    
     # ApifyService
     container.register_factory("apify_service", 
         lambda c: ApifyService()
     )
-    
-    # Register tools if available (expanded)
-    if TOOLS_AVAILABLE:
-        container.register_factory("rss_parser", 
-                               lambda c: RSSParser())
-        container.register_factory("web_scraper", 
-                               lambda c: WebScraper())
-        
-        # Register analysis tools
-        try:
-            from local_newsifier.tools.extraction.entity_extractor import EntityExtractor
-            from local_newsifier.tools.analysis.context_analyzer import ContextAnalyzer
-            from local_newsifier.tools.resolution.entity_resolver import EntityResolver
-            from local_newsifier.tools.entity_tracker_service import EntityTracker
-            from local_newsifier.tools.file_writer import FileWriterTool
-            
-            # Additional analysis tools
-            from local_newsifier.services.analysis_service import AnalysisService
-            from local_newsifier.tools.sentiment_analyzer import SentimentAnalysisTool
-            from local_newsifier.tools.sentiment_tracker import SentimentTracker
-            from local_newsifier.tools.opinion_visualizer import OpinionVisualizerTool
-            from local_newsifier.tools.trend_reporter import TrendReporter
-            
-            # Register entity analysis tools
-            container.register_factory("entity_extractor", lambda c: EntityExtractor())
-            container.register_factory("context_analyzer", lambda c: ContextAnalyzer())
-            container.register_factory("entity_resolver", lambda c: EntityResolver())
-            container.register_factory("entity_tracker", lambda c: EntityTracker())
-            container.register_factory("file_writer", lambda c: FileWriterTool(output_dir="output"))
-            
-            # Register sentiment and trend analysis tools
-            container.register_factory("analysis_service", lambda c: AnalysisService())
-            container.register_factory("sentiment_analyzer", lambda c: SentimentAnalysisTool(session=None))
-            container.register_factory("sentiment_tracker", lambda c: SentimentTracker(session=None))
-            container.register_factory("opinion_visualizer", lambda c: OpinionVisualizerTool(session=None))
-            container.register_factory("trend_reporter", lambda c: TrendReporter(output_dir="trend_output"))
-        except ImportError:
-            # These tools are optional
-            pass
-    
-    # Register flow services if available
-    if FLOWS_AVAILABLE:
-=======
+
+
+def register_flows(container):
+    """Register flow classes in the container.
+    
     Args:
         container: The DI container instance
     """
@@ -354,7 +311,6 @@
         from local_newsifier.flows.public_opinion_flow import PublicOpinionFlow
         from local_newsifier.flows.rss_scraping_flow import RSSScrapingFlow
         
->>>>>>> 87cdb531
         # EntityTrackingFlow with proper dependencies
         container.register_factory("entity_tracking_flow",
             lambda c: EntityTrackingFlow(
