--- conflicted
+++ resolved
@@ -1,30 +1,15 @@
 """Database configuration and connection management."""
 
-<<<<<<< HEAD
 import os
 from pathlib import Path
-from typing import Optional
+from typing import Any, Optional
 
 from pydantic_settings import BaseSettings, SettingsConfigDict
 from sqlalchemy import create_engine
-=======
-from typing import Any
->>>>>>> c284c9de
 from sqlalchemy.orm import sessionmaker
 
 from local_newsifier.models.database import Base, init_db
-from local_newsifier.config.settings import get_settings
-
-
-class DatabaseSettings:
-    """Database configuration settings (compatibility wrapper).
-
-    This class exists for backward compatibility. It wraps the main Settings class
-    to provide the same interface as before.
-    """
-<<<<<<< HEAD
-    cursor_id = os.environ.get("CURSOR_DB_ID", "default")
-    return f"local_newsifier_{cursor_id}"
+from local_newsifier.config.settings import get_settings, get_cursor_db_name
 
 
 class DatabaseSettings(BaseSettings):
@@ -48,36 +33,6 @@
     def DATABASE_URL(self) -> str:
         """Construct database URL from components."""
         return f"postgresql://{self.POSTGRES_USER}:{self.POSTGRES_PASSWORD}@{self.POSTGRES_HOST}:{self.POSTGRES_PORT}/{self.POSTGRES_DB}"
-=======
-
-    def __init__(self):
-        self._settings = get_settings()
-
-    @property
-    def POSTGRES_USER(self) -> str:
-        return self._settings.POSTGRES_USER
-
-    @property
-    def POSTGRES_PASSWORD(self) -> str:
-        return self._settings.POSTGRES_PASSWORD
-
-    @property
-    def POSTGRES_HOST(self) -> str:
-        return self._settings.POSTGRES_HOST
-
-    @property
-    def POSTGRES_PORT(self) -> str:
-        return self._settings.POSTGRES_PORT
-
-    @property
-    def POSTGRES_DB(self) -> str:
-        return self._settings.POSTGRES_DB
-
-    @property
-    def DATABASE_URL(self) -> str:
-        """Get the database URL."""
-        return str(self._settings.DATABASE_URL)
->>>>>>> c284c9de
 
     def get_database_url(self) -> str:
         """Get the database URL (legacy method).
@@ -85,7 +40,7 @@
         Returns:
             str: The database URL
         """
-        return str(self._settings.DATABASE_URL)
+        return self.DATABASE_URL
 
 
 def get_database() -> Any:
@@ -102,16 +57,16 @@
     """Get a database session factory.
 
     Returns:
-        SQLAlchemy session factory
+        sessionmaker: SQLAlchemy session factory
     """
     engine = get_database()
-    return sessionmaker(bind=engine)
+    return sessionmaker(autocommit=False, autoflush=False, bind=engine)
 
 
 def get_database_settings() -> DatabaseSettings:
-    """Get database settings instance.
+    """Get database settings.
 
     Returns:
-        DatabaseSettings instance
+        DatabaseSettings: Database settings instance
     """
     return DatabaseSettings()