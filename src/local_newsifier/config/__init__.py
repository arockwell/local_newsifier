<<<<<<< HEAD
"""Configuration package for local_newsifier.

This package contains all configuration-related code including:
- Application settings
- Database configuration
"""

from local_newsifier.config.settings import settings
from local_newsifier.config.database import get_database_settings, get_db_session

__all__ = ['settings', 'get_database_settings', 'get_db_session'] 
=======
"""Configuration package for the Local Newsifier application."""

from local_newsifier.config.settings import Settings, get_settings, get_cursor_db_name

# Import after settings to avoid circular imports
from local_newsifier.config.database import (
    DatabaseSettings,
    get_database,
    get_database_settings,
    get_db_session,
)

__all__ = [
    "DatabaseSettings",
    "Settings",
    "get_cursor_db_name",
    "get_database",
    "get_database_settings",
    "get_db_session",
    "get_settings",
]
>>>>>>> c284c9de
<|MERGE_RESOLUTION|>--- conflicted
+++ resolved
@@ -1,4 +1,3 @@
-<<<<<<< HEAD
 """Configuration package for local_newsifier.
 
 This package contains all configuration-related code including:
@@ -6,14 +5,7 @@
 - Database configuration
 """
 
-from local_newsifier.config.settings import settings
-from local_newsifier.config.database import get_database_settings, get_db_session
-
-__all__ = ['settings', 'get_database_settings', 'get_db_session'] 
-=======
-"""Configuration package for the Local Newsifier application."""
-
-from local_newsifier.config.settings import Settings, get_settings, get_cursor_db_name
+from local_newsifier.config.settings import Settings, get_settings, get_cursor_db_name, settings
 
 # Import after settings to avoid circular imports
 from local_newsifier.config.database import (
@@ -31,5 +23,5 @@
     "get_database_settings",
     "get_db_session",
     "get_settings",
-]
->>>>>>> c284c9de
+    "settings",
+]