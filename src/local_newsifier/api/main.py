--- conflicted
+++ resolved
@@ -2,26 +2,19 @@
 
 import logging
 import os
+import pathlib
 from typing import Dict
 
 from fastapi import FastAPI, Request, Depends
 from fastapi.responses import HTMLResponse, JSONResponse
 from fastapi.staticfiles import StaticFiles
-<<<<<<< HEAD
-from local_newsifier.api.dependencies import get_templates
-from local_newsifier.api.routers import system, tasks
-from local_newsifier.celery_app import app as celery_app
-from local_newsifier.config.settings import get_settings
-from local_newsifier.database.engine import create_db_and_tables
-=======
-from fastapi.templating import Jinja2Templates
 from starlette.middleware.sessions import SessionMiddleware
->>>>>>> cfc48eba
 
 # Import models to ensure they're registered with SQLModel.metadata before creating tables
 import local_newsifier.models
-from local_newsifier.api.routers import auth
-from local_newsifier.api.routers import system
+from local_newsifier.api.dependencies import get_templates
+from local_newsifier.api.routers import auth, system, tasks
+from local_newsifier.celery_app import app as celery_app
 from local_newsifier.config.settings import get_settings, settings
 from local_newsifier.database.engine import create_db_and_tables
 
@@ -38,25 +31,9 @@
     version="0.1.0",
 )
 
-# Import pathlib for path operations
-import pathlib
-
-<<<<<<< HEAD
-=======
-# Get the templates directory path - works both in development and production
-if os.path.exists("src/local_newsifier/api/templates"):
-    # Development environment
-    templates_dir = "src/local_newsifier/api/templates"
-else:
-    # Production environment - use package-relative path
-    templates_dir = str(pathlib.Path(__file__).parent / "templates")
-
-templates = Jinja2Templates(directory=templates_dir)
-
 # Add session middleware
 app.add_middleware(SessionMiddleware, secret_key=settings.SECRET_KEY)
 
->>>>>>> cfc48eba
 # Include routers
 app.include_router(auth.router)
 app.include_router(system.router)
