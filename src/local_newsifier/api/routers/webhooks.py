"""
API router for webhook endpoints.

This module provides endpoints for receiving webhook notifications from
external services like Apify, validating payloads, and processing data.
"""

import logging
from typing import Annotated, Any, Dict

from fastapi import APIRouter, Body, Depends, Header, HTTPException, Request, status
from sqlmodel import Session

from local_newsifier.api.dependencies import get_session
from local_newsifier.config.settings import settings
from local_newsifier.models.webhook import ApifyWebhookResponse
from local_newsifier.services.apify_webhook_service_sync import ApifyWebhookServiceSync

# Create router with /webhooks prefix
router = APIRouter(prefix="/webhooks", tags=["webhooks"])

# Setup logger
logger = logging.getLogger(__name__)


@router.post(
    "/apify",
    response_model=ApifyWebhookResponse,
    status_code=status.HTTP_202_ACCEPTED,
    summary="Receive Apify webhook notifications",
    description="Endpoint for receiving webhook notifications from Apify when runs complete",
)
async def apify_webhook(
    request: Request,
    payload: Annotated[Dict[str, Any], Body()],
    session: Annotated[Session, Depends(get_session)],
    apify_webhook_signature: Annotated[str | None, Header()] = None,
) -> ApifyWebhookResponse:
    """Handle webhook notifications from Apify.

    This endpoint validates webhook payloads and creates articles from successful runs.

    Args:
        request: FastAPI request object
<<<<<<< HEAD
        payload: The webhook payload as parsed JSON
=======
        payload: Parsed JSON payload
>>>>>>> 6ba6f6e4
        session: Database session
        apify_webhook_signature: Optional signature header for validation

    Returns:
        ApifyWebhookResponse: Response acknowledging the webhook

    Raises:
        HTTPException: If webhook validation fails
    """
    try:
<<<<<<< HEAD
        # Get raw payload for signature validation
        raw_payload = await request.body()
        raw_payload_str = raw_payload.decode("utf-8")

        # Use the already parsed payload
        payload_dict = payload
=======
        # Convert payload dict back to string for signature validation
        raw_payload_str = json.dumps(payload, separators=(",", ":"), sort_keys=True)
>>>>>>> 6ba6f6e4

        # Initialize sync webhook service
        webhook_service = ApifyWebhookServiceSync(
            session=session, webhook_secret=settings.APIFY_WEBHOOK_SECRET
        )

        # Handle webhook using sync method
        result = webhook_service.handle_webhook(
            payload=payload,
            raw_payload=raw_payload_str,
            signature=apify_webhook_signature,
        )

        # Check if there was an error
        if result["status"] == "error":
            raise HTTPException(status_code=status.HTTP_400_BAD_REQUEST, detail=result["message"])

        # Return response
        return ApifyWebhookResponse(
            status="accepted",
            message=result["message"],
            actor_id=payload.get("actorId"),
            dataset_id=payload.get("defaultDatasetId"),
            processing_status="completed",
        )

    except HTTPException:
        # Re-raise HTTPException so FastAPI handles it properly
        raise
    except Exception as e:
        logger.error(f"Error processing webhook: {e}")
        return ApifyWebhookResponse(
            status="error", message=f"Error processing webhook: {str(e)}", error=str(e)
        )<|MERGE_RESOLUTION|>--- conflicted
+++ resolved
@@ -5,6 +5,7 @@
 external services like Apify, validating payloads, and processing data.
 """
 
+import json
 import logging
 from typing import Annotated, Any, Dict
 
@@ -30,7 +31,7 @@
     summary="Receive Apify webhook notifications",
     description="Endpoint for receiving webhook notifications from Apify when runs complete",
 )
-async def apify_webhook(
+def apify_webhook(
     request: Request,
     payload: Annotated[Dict[str, Any], Body()],
     session: Annotated[Session, Depends(get_session)],
@@ -42,11 +43,7 @@
 
     Args:
         request: FastAPI request object
-<<<<<<< HEAD
-        payload: The webhook payload as parsed JSON
-=======
         payload: Parsed JSON payload
->>>>>>> 6ba6f6e4
         session: Database session
         apify_webhook_signature: Optional signature header for validation
 
@@ -57,17 +54,8 @@
         HTTPException: If webhook validation fails
     """
     try:
-<<<<<<< HEAD
-        # Get raw payload for signature validation
-        raw_payload = await request.body()
-        raw_payload_str = raw_payload.decode("utf-8")
-
-        # Use the already parsed payload
-        payload_dict = payload
-=======
         # Convert payload dict back to string for signature validation
         raw_payload_str = json.dumps(payload, separators=(",", ":"), sort_keys=True)
->>>>>>> 6ba6f6e4
 
         # Initialize sync webhook service
         webhook_service = ApifyWebhookServiceSync(
