"""Dependency injection for the FastAPI application."""

import os
import pathlib
from typing import Generator

<<<<<<< HEAD
from fastapi import Depends
from fastapi.templating import Jinja2Templates
=======
from fastapi import Depends, HTTPException, Request, status
>>>>>>> cfc48eba
from sqlmodel import Session

from local_newsifier.database.engine import SessionManager

# Get the templates directory path - works both in development and production
if os.path.exists("src/local_newsifier/api/templates"):
    # Development environment
    templates_dir = "src/local_newsifier/api/templates"
else:
    # Production environment - use package-relative path
    templates_dir = str(pathlib.Path(__file__).parent / "templates")

templates = Jinja2Templates(directory=templates_dir)

def get_templates() -> Jinja2Templates:
    """Get the Jinja2 templates.
    
    This dependency provides access to the Jinja2 templates for rendering HTML responses.
    
    Returns:
        Jinja2Templates: The templates object
    """
    return templates

def require_admin(request: Request):
    """Verify admin session for protected routes.

    Args:
        request: FastAPI request

    Returns:
        True if authenticated, otherwise raises an exception

    Raises:
        HTTPException: If not authenticated, redirects to login page
    """
    if not request.session.get("authenticated"):
        # Store the requested URL to redirect back after login
        next_url = request.url.path
        login_url = f"/login?next={next_url}"
        raise HTTPException(
            status_code=status.HTTP_302_FOUND,
            headers={"Location": login_url},
        )
    return True


def get_session() -> Generator[Session, None, None]:
    """Get a database session.

    This dependency provides a database session to route handlers.
    The session is automatically closed when the request is complete.

    Yields:
        Session: SQLModel session
    """
    with SessionManager() as session:
        yield session<|MERGE_RESOLUTION|>--- conflicted
+++ resolved
@@ -4,12 +4,8 @@
 import pathlib
 from typing import Generator
 
-<<<<<<< HEAD
-from fastapi import Depends
+from fastapi import Depends, HTTPException, Request, status
 from fastapi.templating import Jinja2Templates
-=======
-from fastapi import Depends, HTTPException, Request, status
->>>>>>> cfc48eba
 from sqlmodel import Session
 
 from local_newsifier.database.engine import SessionManager
