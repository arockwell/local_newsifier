"""Dependency injection for the FastAPI application."""

import os
import pathlib
import importlib
from typing import Generator

from fastapi import HTTPException, Request, status
from fastapi.templating import Jinja2Templates
from sqlmodel import Session

from local_newsifier.container import container
from local_newsifier.database.engine import SessionManager
from local_newsifier.services.article_service import ArticleService
from local_newsifier.services.rss_feed_service import RSSFeedService

# Get the templates directory path - works both in development and production
# This handles different environments: local development vs Railway deployment
if os.path.exists("src/local_newsifier/api/templates"):
    templates_dir = "src/local_newsifier/api/templates"  # Local development
else:
    templates_dir = str(pathlib.Path(__file__).parent / "templates")  # Production

templates = Jinja2Templates(directory=templates_dir)


def get_templates() -> Jinja2Templates:
    """Get the Jinja2 templates.
    
    Returns:
        Jinja2Templates: The templates object for HTML rendering
    """
    return templates


def require_admin(request: Request):
    """Verify admin session for protected routes.

    Args:
        request: FastAPI request

    Returns:
        True if authenticated, otherwise raises an exception

    Raises:
        HTTPException: If not authenticated, redirects to login page
    """
    if not request.session.get("authenticated"):
        # Store the requested URL to redirect back after login
        next_url = request.url.path
        login_url = f"/login?next={next_url}"
        raise HTTPException(
            status_code=status.HTTP_302_FOUND,
            headers={"Location": login_url},
        )
    return True


def get_session() -> Generator[Session, None, None]:
    """Get a database session.

    This dependency provides a database session to route handlers.
    The session is automatically closed when the request is complete.

    Yields:
        Session: SQLModel session
    """
    session_factory = container.get("session_factory") or SessionManager
    with session_factory() as session:
        yield session


def get_article_service() -> ArticleService:
    """Get the article service.

    Returns:
        ArticleService: The article service instance
    """
<<<<<<< HEAD
    try:
        # Try to import and use the injectable provider
        from local_newsifier.di.providers import get_article_service as get_injectable_service
        from local_newsifier.database.engine import get_session
        
        # Get a session and pass it to the service
        with next(get_session()) as session:
            return get_injectable_service(session=session)
    except ImportError:
=======
    from local_newsifier.di.providers import get_article_service as get_injectable_article_service
    from local_newsifier.database.engine import get_session
    
    # First try to get from injectable providers (preferred)
    try:
        with next(get_session()) as session:
            return get_injectable_article_service(session=session)
    except (ImportError, NameError):
>>>>>>> aeac710a
        # Fall back to container if injectable is not available
        return container.get("article_service")


def get_rss_feed_service() -> RSSFeedService:
    """Get the RSS feed service from the container.

    Returns:
        RSSFeedService: The RSS feed service instance
    """
    return container.get("rss_feed_service")<|MERGE_RESOLUTION|>--- conflicted
+++ resolved
@@ -76,26 +76,15 @@
     Returns:
         ArticleService: The article service instance
     """
-<<<<<<< HEAD
+    # First try to get from injectable providers (preferred)
     try:
-        # Try to import and use the injectable provider
-        from local_newsifier.di.providers import get_article_service as get_injectable_service
+        from local_newsifier.di.providers import get_article_service as get_injectable_article_service
         from local_newsifier.database.engine import get_session
         
         # Get a session and pass it to the service
         with next(get_session()) as session:
-            return get_injectable_service(session=session)
-    except ImportError:
-=======
-    from local_newsifier.di.providers import get_article_service as get_injectable_article_service
-    from local_newsifier.database.engine import get_session
-    
-    # First try to get from injectable providers (preferred)
-    try:
-        with next(get_session()) as session:
             return get_injectable_article_service(session=session)
     except (ImportError, NameError):
->>>>>>> aeac710a
         # Fall back to container if injectable is not available
         return container.get("article_service")
 
