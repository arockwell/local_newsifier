"""Sync Apify webhook service for handling webhook notifications.

This is a duplicate of the existing sync ApifyWebhookService but renamed
to clearly distinguish it from the async version during the transition.
"""

import hashlib
import hmac
import json
import logging
import time
from datetime import UTC, datetime
from typing import Dict, Optional

from sqlalchemy.exc import IntegrityError
from sqlmodel import Session, select

from local_newsifier.crud.article import article
from local_newsifier.errors.handlers import handle_apify, handle_database
from local_newsifier.models.apify import ApifyWebhookRaw
from local_newsifier.models.article import Article
from local_newsifier.services.apify_service import ApifyService

logger = logging.getLogger(__name__)


class ApifyWebhookServiceSync:
    """Sync service for handling Apify webhooks."""

    def __init__(self, session: Session, webhook_secret: Optional[str] = None):
        """Initialize webhook service.

        Args:
            session: Database session
            webhook_secret: Optional webhook secret for signature validation
        """
        self.session = session
        self.webhook_secret = webhook_secret
        self.apify_service = ApifyService()

    @handle_apify
    def validate_signature(self, payload: str, signature: str) -> bool:
        """Validate webhook signature.

        Args:
            payload: Raw webhook payload string
            signature: Signature from Apify-Webhook-Signature header

        Returns:
            bool: True if signature is valid or no secret configured
        """
        if not self.webhook_secret:
            logger.debug("Signature validation: no webhook secret configured, skipping validation")
            return True

        expected_signature = hmac.new(
            self.webhook_secret.encode(), payload.encode(), hashlib.sha256
        ).hexdigest()

        is_valid = hmac.compare_digest(expected_signature, signature)
        logger.info(f"Signature validation: valid={is_valid}")
        return is_valid

    @handle_database
    def handle_webhook(
        self, payload: Dict[str, any], raw_payload: str, signature: Optional[str] = None
    ) -> Dict[str, any]:
        """Handle incoming webhook notification.

        Args:
            payload: Parsed webhook payload
            raw_payload: Raw webhook payload string for signature validation
            signature: Optional signature header value

        Returns:
            Dict with status and any error information
        """
        # Start timing
        start_time = time.time()

        # Add debug logging
        logger.debug(f"Received webhook payload: {payload}")

        # Validate signature if provided
        if signature and not self.validate_signature(raw_payload, signature):
            logger.warning("Invalid webhook signature")
            return {"status": "error", "message": "Invalid signature"}

        # Extract from nested structure
        event_data = payload.get("eventData", {})
        resource = payload.get("resource", {})

        # Extract key fields from nested locations with fallbacks
        run_id = event_data.get("actorRunId", "") or resource.get("id", "")
        actor_id = event_data.get("actorId", "") or resource.get("actId", "")
        status = resource.get("status", "")

        # Log extracted values
        logger.info(f"Payload extraction: run_id={run_id}, actor_id={actor_id}, status={status}")
        logger.debug(
            f"Extracted fields - run_id: '{run_id}', actor_id: '{actor_id}', status: '{status}'"
        )
        logger.debug(f"Event data: {event_data}")
        logger.debug(f"Resource: {resource}")

        if not all([run_id, actor_id, status]):
            missing_fields = []
            if not run_id:
                missing_fields.append("actorRunId")
            if not actor_id:
                missing_fields.append("actorId")
            if not status:
                missing_fields.append("status")

            logger.warning(f"Missing required webhook fields: {missing_fields}")
            logger.warning(f"Full payload: {payload}")
            return {
                "status": "error",
                "message": f"Missing required fields: {', '.join(missing_fields)}",
            }

        # Check for duplicate with timing
        duplicate_check_start = time.time()
        logger.info(f"Checking for duplicate webhook: run_id={run_id}, status={status}")
        existing = self.session.exec(
            select(ApifyWebhookRaw).where(
                ApifyWebhookRaw.run_id == run_id, ApifyWebhookRaw.status == status
            )
        ).first()
        duplicate_check_time = time.time() - duplicate_check_start
        logger.debug(f"Duplicate check completed in {duplicate_check_time:.3f}s")

        if existing:
            logger.info(f"Duplicate webhook detected: run_id={run_id}, status={status}, ignoring")
            return {"status": "ok", "message": "Duplicate webhook ignored"}

        logger.info(f"Webhook not duplicate, proceeding with processing: run_id={run_id}")

        # Add diagnostic logging for article creation conditions
        logger.info(f"Status check: status='{status}', is_succeeded={status == 'SUCCEEDED'}")
        dataset_id = resource.get("defaultDatasetId", "")
        logger.info(f"Dataset ID: '{dataset_id}', has_dataset={bool(dataset_id)}")

        # Convert datetime strings to string format for JSON storage
        # This avoids timezone issues when storing in JSONB
        payload_copy = payload.copy()
        for field in ["createdAt", "startedAt", "finishedAt"]:
            if field in payload_copy and payload_copy[field]:
                # Keep datetime strings as strings in the JSON field
                # This preserves the original format and avoids timezone issues
                pass

        # Save raw webhook data with proper error handling
        # Use an idempotent approach - try to save, handle duplicate gracefully
        is_new_webhook = False
        try:
            webhook_raw = ApifyWebhookRaw(
                run_id=run_id, actor_id=actor_id, status=status, data=payload_copy
            )
            self.session.add(webhook_raw)
            self.session.flush()  # Force the constraint check
            is_new_webhook = True
            logger.info(f"Storing raw webhook data: run_id={run_id}")
<<<<<<< HEAD
        except IntegrityError as e:
            if "ix_apify_webhook_raw_run_id" in str(e):
=======
        except Exception as e:
            # Check if it's a duplicate key violation
            from sqlalchemy.exc import IntegrityError

            if isinstance(e, IntegrityError) and (
                "ix_apify_webhook_raw_run_id" in str(e) or "unique_run_id_status" in str(e)
            ):
>>>>>>> 6aad6a59
                self.session.rollback()
                logger.warning(f"Duplicate webhook received for run_id: {run_id}, status: {status}")
                # This is OK - another request already processed this webhook
                is_new_webhook = False
                # Check if webhook exists to ensure it was saved
                webhook_raw = self.session.exec(
                    select(ApifyWebhookRaw).where(
                        ApifyWebhookRaw.run_id == run_id, ApifyWebhookRaw.status == status
                    )
                ).first()
                if not webhook_raw:
                    logger.error(
                        f"Webhook marked as duplicate but not found in DB: run_id={run_id}"
                    )
                    raise
            else:
                # Re-raise other errors
                raise

        # If successful run, try to create articles
        articles_created = 0

        if status == "SUCCEEDED":
            logger.info("Status is SUCCEEDED, checking for dataset_id")
            if dataset_id:
<<<<<<< HEAD
                logger.info(f"Actor run succeeded, fetching dataset: dataset_id={dataset_id}")
                article_start_time = time.time()
                articles_created = self._create_articles_from_dataset(dataset_id)
                article_creation_time = time.time() - article_start_time
                logger.info(
                    f"Article creation completed: articles_created={articles_created}, "
                    f"duration={article_creation_time:.3f}s"
                )
=======
                logger.info(f"Dataset ID found: {dataset_id}, attempting article creation")
                if is_new_webhook:
                    # Only create articles if this is a new webhook
                    logger.info(
                        f"New webhook detected, creating articles from dataset: "
                        f"dataset_id={dataset_id}"
                    )
                    try:
                        article_start_time = time.time()
                        articles_created = self._create_articles_from_dataset(dataset_id)
                        article_creation_time = time.time() - article_start_time
                        logger.info(
                            f"Article creation completed: articles_created={articles_created}, "
                            f"duration={article_creation_time:.3f}s"
                        )
                    except Exception as e:
                        logger.error(
                            f"Error creating articles from webhook: run_id={run_id}, "
                            f"dataset_id={dataset_id}, error={str(e)}",
                            exc_info=True,
                        )
                        logger.debug(f"Webhook payload on article error: {payload}")
                        # Don't fail the webhook - just log the error
                else:
                    logger.info("Webhook was duplicate, checking if articles were already created")
                    # Could check if articles exist for this dataset, but for now just log
>>>>>>> 6aad6a59
            else:
                logger.warning(f"No dataset ID found in successful run: run_id={run_id}")
        else:
            logger.info(f"Actor run status not SUCCEEDED ({status}), skipping article creation")

        # Only commit if we added something new
        if is_new_webhook:
            self.session.commit()
            logger.info(f"Webhook data saved: run_id={run_id}")
        else:
            logger.info(f"Webhook was duplicate, no new data to commit: run_id={run_id}")

        # Total processing time
        total_time = time.time() - start_time
        logger.info(
            f"Webhook processing complete: run_id={run_id}, articles_created={articles_created}, "
            f"is_new={is_new_webhook}, duration={total_time:.3f}s"
        )

        return {
            "status": "ok",
            "message": f"Webhook processed. Articles created: {articles_created}",
            "run_id": run_id,
            "actor_id": actor_id,
            "dataset_id": dataset_id,
            "articles_created": articles_created,
            "is_new_webhook": is_new_webhook,
        }

    @handle_apify
    def _create_articles_from_dataset(self, dataset_id: str) -> int:
        """Create articles from Apify dataset.

        Args:
            dataset_id: Apify dataset ID

        Returns:
            Number of articles created
        """
        # Fetch dataset items with timing
        fetch_start = time.time()
        logger.info(f"Fetching dataset: dataset_id={dataset_id}")
        dataset_items = self.apify_service.client.dataset(dataset_id).list_items().items
        fetch_time = time.time() - fetch_start
        logger.info(
            f"Dataset items received: count={len(dataset_items)}, "
            f"fetch_duration={fetch_time:.3f}s"
        )

        # EMERGENCY LOGGING: Log structure of first item
        if dataset_items:
            logger.info("=== DATASET ITEM STRUCTURE ===")
            logger.info(f"First item keys: {list(dataset_items[0].keys())}")
            logger.info(
                f"First item sample: {json.dumps(dataset_items[0], indent=2)[:1000]}..."
            )  # First 1000 chars

        articles_created = 0
        articles_skipped = 0
        skip_reasons = {"missing_fields": 0, "short_content": 0, "duplicate_url": 0}

        for idx, item in enumerate(dataset_items, 1):
            # Extract fields with fallbacks
            url = item.get("url", "")
            title = item.get("title", "")
            content = item.get("content", "") or item.get("text", "") or item.get("body", "")

            logger.info(f"Processing article {idx}/{len(dataset_items)}: url={url}")

            # Track field extraction fallbacks
            if not item.get("content") and (item.get("text") or item.get("body")):
                logger.debug(
                    f"Using fallback field for content: "
                    f"{'text' if item.get('text') else 'body'}"
                )

            # Skip if missing required fields
            if not all([url, title, content]):
                missing = []
                if not url:
                    missing.append("url")
                if not title:
                    missing.append("title")
                if not content:
                    missing.append("content")
                logger.info(
                    f"Skipping article: url={url or 'N/A'}, "
                    f"reason=missing_fields ({', '.join(missing)})"
                )
                articles_skipped += 1
                skip_reasons["missing_fields"] += 1
                continue

            # Skip if content too short
            content_length = len(content)
            if content_length < 100:
                logger.info(
                    f"Skipping article: url={url}, reason=short_content "
                    f"(length={content_length})"
                )
                articles_skipped += 1
                skip_reasons["short_content"] += 1
                continue

            # Log content validation
            logger.debug(f"Content validation passed: length={content_length}")

            # Check if article already exists
            existing = article.get_by_url(self.session, url=url)
            if existing:
                logger.info(
                    f"Skipping article: url={url}, reason=duplicate_url "
                    f"(existing_id={existing.id})"
                )
                articles_skipped += 1
                skip_reasons["duplicate_url"] += 1
                continue

            # Create article
            new_article = Article(
                url=url,
                title=title,
                content=content,
                source=item.get("source", "apify"),
                published_at=datetime.now(UTC).replace(tzinfo=None),
                status="published",
                scraped_at=datetime.now(UTC).replace(tzinfo=None),
            )
            self.session.add(new_article)
            self.session.flush()  # Get the ID
            articles_created += 1
            logger.info(
                f"Article created: id={new_article.id}, url={url}, "
                f"title_length={len(title)}, content_length={content_length}"
            )

        # Log summary
        logger.info(
            f"Article processing summary: total={len(dataset_items)}, "
            f"created={articles_created}, skipped={articles_skipped}"
        )
        if articles_skipped > 0:
            logger.info(
                f"Skip reasons: missing_fields={skip_reasons['missing_fields']}, "
                f"short_content={skip_reasons['short_content']}, "
                f"duplicate_url={skip_reasons['duplicate_url']}"
            )

        return articles_created<|MERGE_RESOLUTION|>--- conflicted
+++ resolved
@@ -161,18 +161,8 @@
             self.session.flush()  # Force the constraint check
             is_new_webhook = True
             logger.info(f"Storing raw webhook data: run_id={run_id}")
-<<<<<<< HEAD
         except IntegrityError as e:
-            if "ix_apify_webhook_raw_run_id" in str(e):
-=======
-        except Exception as e:
-            # Check if it's a duplicate key violation
-            from sqlalchemy.exc import IntegrityError
-
-            if isinstance(e, IntegrityError) and (
-                "ix_apify_webhook_raw_run_id" in str(e) or "unique_run_id_status" in str(e)
-            ):
->>>>>>> 6aad6a59
+            if "ix_apify_webhook_raw_run_id" in str(e) or "unique_run_id_status" in str(e):
                 self.session.rollback()
                 logger.warning(f"Duplicate webhook received for run_id: {run_id}, status: {status}")
                 # This is OK - another request already processed this webhook
@@ -198,16 +188,6 @@
         if status == "SUCCEEDED":
             logger.info("Status is SUCCEEDED, checking for dataset_id")
             if dataset_id:
-<<<<<<< HEAD
-                logger.info(f"Actor run succeeded, fetching dataset: dataset_id={dataset_id}")
-                article_start_time = time.time()
-                articles_created = self._create_articles_from_dataset(dataset_id)
-                article_creation_time = time.time() - article_start_time
-                logger.info(
-                    f"Article creation completed: articles_created={articles_created}, "
-                    f"duration={article_creation_time:.3f}s"
-                )
-=======
                 logger.info(f"Dataset ID found: {dataset_id}, attempting article creation")
                 if is_new_webhook:
                     # Only create articles if this is a new webhook
@@ -215,26 +195,18 @@
                         f"New webhook detected, creating articles from dataset: "
                         f"dataset_id={dataset_id}"
                     )
-                    try:
-                        article_start_time = time.time()
-                        articles_created = self._create_articles_from_dataset(dataset_id)
-                        article_creation_time = time.time() - article_start_time
-                        logger.info(
-                            f"Article creation completed: articles_created={articles_created}, "
-                            f"duration={article_creation_time:.3f}s"
-                        )
-                    except Exception as e:
-                        logger.error(
-                            f"Error creating articles from webhook: run_id={run_id}, "
-                            f"dataset_id={dataset_id}, error={str(e)}",
-                            exc_info=True,
-                        )
-                        logger.debug(f"Webhook payload on article error: {payload}")
-                        # Don't fail the webhook - just log the error
+                    # Note: _create_articles_from_dataset is decorated with @handle_apify
+                    # so we don't need a try/except block here
+                    article_start_time = time.time()
+                    articles_created = self._create_articles_from_dataset(dataset_id)
+                    article_creation_time = time.time() - article_start_time
+                    logger.info(
+                        f"Article creation completed: articles_created={articles_created}, "
+                        f"duration={article_creation_time:.3f}s"
+                    )
                 else:
                     logger.info("Webhook was duplicate, checking if articles were already created")
                     # Could check if articles exist for this dataset, but for now just log
->>>>>>> 6aad6a59
             else:
                 logger.warning(f"No dataset ID found in successful run: run_id={run_id}")
         else:
