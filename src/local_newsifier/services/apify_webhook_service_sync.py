--- conflicted
+++ resolved
@@ -12,11 +12,7 @@
 from datetime import UTC, datetime
 from typing import Dict, Optional
 
-<<<<<<< HEAD
-from sqlalchemy.dialects.postgresql import insert
-=======
 from sqlalchemy.exc import IntegrityError
->>>>>>> 8b4ec8e0
 from sqlmodel import Session, select
 
 from local_newsifier.crud.article import article
@@ -136,15 +132,7 @@
 
         if existing:
             logger.info(f"Duplicate webhook detected: run_id={run_id}, status={status}, ignoring")
-            return {
-                "status": "ok",
-                "message": "Duplicate webhook ignored",
-                "run_id": run_id,
-                "actor_id": actor_id,
-                "dataset_id": resource.get("defaultDatasetId", ""),
-                "articles_created": 0,
-                "is_new_webhook": False,
-            }
+            return {"status": "ok", "message": "Duplicate webhook ignored"}
 
         logger.info(f"Webhook not duplicate, proceeding with processing: run_id={run_id}")
 
@@ -162,60 +150,10 @@
                 # This preserves the original format and avoids timezone issues
                 pass
 
-        # Save raw webhook data with proper duplicate handling
-        # Try to insert, handle duplicate gracefully if it fails
+        # Save raw webhook data with proper error handling
+        # Use an idempotent approach - try to save, handle duplicate gracefully
         is_new_webhook = False
         try:
-<<<<<<< HEAD
-            # Check if we're using PostgreSQL
-            db_dialect = self.session.bind.dialect.name if self.session.bind else None
-
-            if db_dialect == "postgresql":
-                # Use PostgreSQL-specific INSERT ... ON CONFLICT DO NOTHING
-                stmt = insert(ApifyWebhookRaw).values(
-                    run_id=run_id, actor_id=actor_id, status=status, data=payload_copy
-                )
-                stmt = stmt.on_conflict_do_nothing(index_elements=["run_id"])
-                result = self.session.execute(stmt)
-
-                if result.rowcount == 0:
-                    # Record already exists
-                    logger.info(f"Webhook already processed: run_id={run_id}")
-                    is_new_webhook = False
-                else:
-                    # New webhook was inserted
-                    is_new_webhook = True
-                    logger.info(f"Storing raw webhook data: run_id={run_id}")
-            else:
-                # For non-PostgreSQL databases, use traditional approach
-                webhook_raw = ApifyWebhookRaw(
-                    run_id=run_id, actor_id=actor_id, status=status, data=payload_copy
-                )
-                self.session.add(webhook_raw)
-                try:
-                    self.session.flush()  # Force the constraint check
-                except Exception:
-                    # In case of concurrent access, flush might fail
-                    pass
-                is_new_webhook = True
-                logger.info(f"Storing raw webhook data: run_id={run_id}")
-
-        except Exception as e:
-            # Check if it's a duplicate key violation
-            from sqlalchemy.exc import IntegrityError
-
-            if isinstance(e, IntegrityError) and (
-                "ix_apify_webhook_raw_run_id" in str(e)
-                or "unique_run_id_status" in str(e)
-                or "UNIQUE constraint failed" in str(e)
-            ):
-                try:
-                    self.session.rollback()
-                except Exception:
-                    # Rollback might fail in concurrent scenarios
-                    pass
-                logger.info(f"Webhook already processed (caught duplicate): run_id={run_id}")
-=======
             webhook_raw = ApifyWebhookRaw(
                 run_id=run_id, actor_id=actor_id, status=status, data=payload_copy
             )
@@ -227,25 +165,22 @@
             if "ix_apify_webhook_raw_run_id" in str(e) or "unique_run_id_status" in str(e):
                 self.session.rollback()
                 logger.warning(f"Duplicate webhook received for run_id: {run_id}, status: {status}")
->>>>>>> 8b4ec8e0
                 # This is OK - another request already processed this webhook
                 is_new_webhook = False
+                # Check if webhook exists to ensure it was saved
+                webhook_raw = self.session.exec(
+                    select(ApifyWebhookRaw).where(
+                        ApifyWebhookRaw.run_id == run_id, ApifyWebhookRaw.status == status
+                    )
+                ).first()
+                if not webhook_raw:
+                    logger.error(
+                        f"Webhook marked as duplicate but not found in DB: run_id={run_id}"
+                    )
+                    raise
             else:
                 # Re-raise other errors
-                try:
-                    self.session.rollback()
-                except Exception:
-                    # Rollback might fail in concurrent scenarios
-                    pass
-                logger.error(f"Error saving webhook: {str(e)}", exc_info=True)
                 raise
-
-        # Fetch the webhook record (either new or existing)
-        webhook_raw = self.session.exec(
-            select(ApifyWebhookRaw).where(
-                ApifyWebhookRaw.run_id == run_id, ApifyWebhookRaw.status == status
-            )
-        ).first()
 
         # If successful run, try to create articles
         articles_created = 0
