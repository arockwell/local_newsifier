--- conflicted
+++ resolved
@@ -15,6 +15,7 @@
 
 from local_newsifier.tools.rss_parser import parse_rss_feed
 from local_newsifier.models.rss_feed import RSSFeed, RSSFeedProcessingLog
+from local_newsifier.errors.rss_error import RSSError
 
 logger = logging.getLogger(__name__)
 
@@ -203,142 +204,19 @@
         Raises:
             RSSError: If feed not found or processing fails
         """
-<<<<<<< HEAD
-        from local_newsifier.errors.rss_error import RSSError
-        
-        session = self._get_session()
-        
-        # Get feed
-        feed = self.rss_feed_crud.get(session, id=feed_id)
-        if not feed:
-            raise RSSError(f"Feed with ID {feed_id} not found")
-        
-        # Create processing log
-        log = self.feed_processing_log_crud.create_processing_started(
-            session, feed_id=feed_id
-        )
-        
-        try:
-            # Parse the RSS feed
-            feed_data = parse_rss_feed(feed.url)
-            
-            articles_found = len(feed_data.get("entries", []))
-            articles_added = 0
-            
-            # Process each article in the feed
-            for entry in feed_data.get("entries", []):
-                try:
-                    # Create article - protect against None article_service
-                    article_id = None
-                    
-                    # Get article service - try instance first, then container, then fallback
-                    article_service = self.article_service
-                    
-                    if article_service is None:
-                        # Try to get from container
-                        try:
-                            if self.container:
-                                article_service = self.container.get("article_service")
-                        except:
-                            # If container access fails, continue with None
-                            article_service = None
-                        
-                    if article_service is not None:
-                        # Use available article service
-                        article_id = article_service.create_article_from_rss_entry(entry)
-                    else:
-                        # Last resort fallback - direct creation of service
-                        # This should never happen when using the container
-                        logger.warning("No article_service available - creating temporary instance")
-                        try:
-                            # Import modules at runtime to avoid circular imports
-                            from local_newsifier.services.article_service import ArticleService
-                            from local_newsifier.crud.article import article as article_crud
-                            from local_newsifier.crud.analysis_result import analysis_result as analysis_result_crud
-                            from local_newsifier.database.engine import SessionManager
-
-                            # Create temporary ArticleService for this single article
-                            temp_article_service = ArticleService(
-                                article_crud=article_crud,
-                                analysis_result_crud=analysis_result_crud,
-                                entity_service=None,  # Not needed for creating articles from RSS
-                                session_factory=lambda: SessionManager()
-                            )
-                            
-                            # Use the temporary service to create the article
-                            article_id = temp_article_service.create_article_from_rss_entry(entry)
-                        except Exception as temp_e:
-                            logger.error(f"Failed to create temporary article service: {str(temp_e)}")
-                            raise RSSError(f"Article service not initialized and failed to create temporary service: {str(temp_e)}")
-                    
-                    if article_id:
-                        # Queue article processing
-                        if task_queue_func:
-                            task_queue_func(article_id)
-                        else:
-                            # Get process_article_task from container
-                            process_article_task = None
-                            if self.container:
-                                process_article_task = self.container.get("process_article_task")
-                            
-                            if process_article_task:
-                                process_article_task.delay(article_id)
-                            else:
-                                logger.warning(f"No task function available to process article {article_id}")
-                        articles_added += 1
-                except Exception as e:
-                    logger.error(f"Error processing article {entry.get('link', 'unknown')}: {str(e)}")
-            
-            # Update feed last fetched timestamp
-            self.rss_feed_crud.update_last_fetched(session, id=feed_id)
-            
-            # Update processing log
-            self.feed_processing_log_crud.update_processing_completed(
-                session,
-                log_id=log.id,
-                status="success",
-                articles_found=articles_found,
-                articles_added=articles_added,
-            )
-            
-            return {
-                "feed_id": feed_id,
-                "feed_name": feed.name,
-                "articles_found": articles_found,
-                "articles_added": articles_added,
-            }
-            
-        except Exception as e:
-            logger.exception(f"Error processing feed {feed_id}: {str(e)}")
-            
-            # Update processing log with error
-            self.feed_processing_log_crud.update_processing_completed(
-                session,
-                log_id=log.id,
-                status="error",
-                error_message=str(e),
-            )
-            
-            # Re-raise as RSSError if it's not already
-            if not isinstance(e, RSSError):
-                raise RSSError(f"RSS feed processing error: {str(e)}", e)
-            
-            # Otherwise just re-raise
-            raise
-=======
         with self.session_factory() as session:
             # Get feed
             feed = self.rss_feed_crud.get(session, id=feed_id)
             if not feed:
-                return {"status": "error", "message": f"Feed with ID {feed_id} not found"}
+                raise RSSError(f"Feed with ID {feed_id} not found")
             
             # Create processing log
             log = self.feed_processing_log_crud.create_processing_started(
                 session, feed_id=feed_id
             )
             
-            # Parse the RSS feed
             try:
+                # Parse the RSS feed
                 feed_data = parse_rss_feed(feed.url)
                 
                 articles_found = len(feed_data.get("entries", []))
@@ -389,13 +267,12 @@
                     error_message=str(e),
                 )
                 
-                return {
-                    "status": "error",
-                    "feed_id": feed_id,
-                    "feed_name": feed.name,
-                    "message": str(e),
-                }
->>>>>>> ea8c1e14
+                # Re-raise as RSSError if it's not already
+                if not isinstance(e, RSSError):
+                    raise RSSError(f"RSS feed processing error: {str(e)}", e)
+                
+                # Otherwise just re-raise
+                raise
 
     def get_feed_processing_logs(
         self, feed_id: int, skip: int = 0, limit: int = 100
