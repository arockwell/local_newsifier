"""
Service for managing RSS feeds.
This module provides functionality for RSS feed management, including
adding, updating, and processing feeds.
"""

import logging
from datetime import datetime, timezone
from typing import Any, Dict, List, Optional, Callable

from sqlmodel import Session
from fastapi_injectable import injectable
from typing import Annotated
from fastapi import Depends

from local_newsifier.tools.rss_parser import parse_rss_feed
from local_newsifier.models.rss_feed import RSSFeed, RSSFeedProcessingLog

logger = logging.getLogger(__name__)


@injectable(use_cache=False)
class RSSFeedService:
    """Service for RSS feed management."""

    def __init__(
        self,
<<<<<<< HEAD
        rss_feed_crud=None,
        feed_processing_log_crud=None,
        article_service_factory: Optional[Callable[[], Any]] = None,
        session_factory=None,
        # For backwards compatibility; will be removed
        article_service=None,
        container=None,
=======
        rss_feed_crud,
        feed_processing_log_crud,
        article_service,
        session_factory: Callable,
>>>>>>> aeac710a
    ):
        """Initialize with dependencies.

        Args:
            rss_feed_crud: CRUD for RSS feeds
            feed_processing_log_crud: CRUD for feed processing logs
            article_service_factory: Factory function to get ArticleService instances
            session_factory: Factory for database sessions
<<<<<<< HEAD
            article_service: Direct ArticleService instance (legacy, will be deprecated)
            container: The DI container for resolving dependencies (legacy, will be deprecated)
        """
        self.rss_feed_crud = rss_feed_crud or rss_feed
        self.feed_processing_log_crud = feed_processing_log_crud or feed_processing_log
        self._article_service_factory = article_service_factory
        self.session_factory = session_factory
        
        # Legacy support - will be removed in future
        self.article_service = article_service
        self.container = container

    def _get_session(self) -> Session:
        """Get a database session."""
        if self.session_factory:
            return self.session_factory()
            
        # Get session factory from container as fallback
        if self.container:
            session_factory = self.container.get("session_factory")
            if session_factory:
                return session_factory()
            
        # Last resort fallback to direct import
        from local_newsifier.database.engine import get_session
        return next(get_session())
        
    def _get_article_service(self) -> Any:
        """Get the article service using the factory or fallback methods.
        
        Returns:
            ArticleService instance
        """
        # First try the factory-based approach (new)
        if self._article_service_factory is not None:
            return self._article_service_factory()
            
        # Then try direct instance (legacy)
        if self.article_service is not None:
            return self.article_service
            
        # Finally try container (legacy)
        if self.container is not None:
            return self.container.get("article_service")
            
        # Last resort fallback - direct creation of service
        # This should never happen when using proper DI
        logger.warning("No article_service available - creating temporary instance")
        try:
            # Import modules at runtime to avoid circular imports
            from local_newsifier.services.article_service import ArticleService
            from local_newsifier.crud.article import article as article_crud
            from local_newsifier.crud.analysis_result import analysis_result as analysis_result_crud
            
            # Create temporary ArticleService for this operation
            return ArticleService(
                article_crud=article_crud,
                analysis_result_crud=analysis_result_crud,
                session_factory=self._get_session
            )
        except Exception as e:
            logger.error(f"Failed to create temporary article service: {e}")
            return None
=======
        """
        self.rss_feed_crud = rss_feed_crud
        self.feed_processing_log_crud = feed_processing_log_crud
        self.article_service = article_service
        self.session_factory = session_factory
>>>>>>> aeac710a

    def get_feed(self, feed_id: int) -> Optional[Dict[str, Any]]:
        """Get a feed by ID.

        Args:
            feed_id: Feed ID

        Returns:
            Feed data as dict if found, None otherwise
        """
        with self.session_factory() as session:
            feed = self.rss_feed_crud.get(session, id=feed_id)
            if not feed:
                return None
            return self._format_feed_dict(feed)

    def get_feed_by_url(self, url: str) -> Optional[Dict[str, Any]]:
        """Get a feed by URL.

        Args:
            url: Feed URL

        Returns:
            Feed data as dict if found, None otherwise
        """
        with self.session_factory() as session:
            feed = self.rss_feed_crud.get_by_url(session, url=url)
            if not feed:
                return None
            return self._format_feed_dict(feed)

    def list_feeds(
        self, skip: int = 0, limit: int = 100, active_only: bool = False
    ) -> List[Dict[str, Any]]:
        """List feeds with pagination.

        Args:
            skip: Number of items to skip
            limit: Maximum number of items to return
            active_only: Whether to return only active feeds

        Returns:
            List of feed data as dicts
        """
        with self.session_factory() as session:
            if active_only:
                feeds = self.rss_feed_crud.get_active_feeds(session, skip=skip, limit=limit)
            else:
                feeds = self.rss_feed_crud.get_multi(session, skip=skip, limit=limit)
            return [self._format_feed_dict(feed) for feed in feeds]

    def create_feed(self, url: str, name: str, description: Optional[str] = None) -> Dict[str, Any]:
        """Create a new feed.

        Args:
            url: Feed URL
            name: Feed name
            description: Feed description

        Returns:
            Created feed data as dict

        Raises:
            ValueError: If feed with the URL already exists
        """
        with self.session_factory() as session:
            # Check if feed already exists
            existing = self.rss_feed_crud.get_by_url(session, url=url)
            if existing:
                raise ValueError(f"Feed with URL '{url}' already exists")
            
            # Create new feed
            new_feed = self.rss_feed_crud.create(
                session,
                obj_in={
                    "url": url,
                    "name": name,
                    "description": description,
                    "is_active": True,
                    "created_at": datetime.now(timezone.utc),
                    "updated_at": datetime.now(timezone.utc),
                },
            )
            
            return self._format_feed_dict(new_feed)

    def update_feed(
        self,
        feed_id: int,
        name: Optional[str] = None,
        description: Optional[str] = None,
        is_active: Optional[bool] = None,
    ) -> Optional[Dict[str, Any]]:
        """Update a feed.

        Args:
            feed_id: Feed ID
            name: New name (optional)
            description: New description (optional)
            is_active: New active status (optional)

        Returns:
            Updated feed data as dict if found, None otherwise
        """
        with self.session_factory() as session:
            # Get feed
            feed = self.rss_feed_crud.get(session, id=feed_id)
            if not feed:
                return None
            
            # Prepare update data
            update_data = {"updated_at": datetime.now(timezone.utc)}
            if name is not None:
                update_data["name"] = name
            if description is not None:
                update_data["description"] = description
            if is_active is not None:
                update_data["is_active"] = is_active
            
            # Update feed
            updated = self.rss_feed_crud.update(session, db_obj=feed, obj_in=update_data)
            return self._format_feed_dict(updated)

    def remove_feed(self, feed_id: int) -> Optional[Dict[str, Any]]:
        """Remove a feed.

        Args:
            feed_id: Feed ID

        Returns:
            Removed feed data as dict if found, None otherwise
        """
        with self.session_factory() as session:
            # Get feed
            feed = self.rss_feed_crud.get(session, id=feed_id)
            if not feed:
                return None
            
            # Remove feed
            removed = self.rss_feed_crud.remove(session, id=feed_id)
            if not removed:
                return None
            
            return self._format_feed_dict(removed)


    def process_feed(
        self, feed_id: int, task_queue_func: Optional[Callable] = None
    ) -> Dict[str, Any]:
        """Process a feed.

        Args:
            feed_id: Feed ID
            task_queue_func: Function to queue article processing tasks (optional)

        Returns:
            Result information including processed feed and article counts
        """
        with self.session_factory() as session:
            # Get feed
            feed = self.rss_feed_crud.get(session, id=feed_id)
            if not feed:
                return {"status": "error", "message": f"Feed with ID {feed_id} not found"}
            
<<<<<<< HEAD
            articles_found = len(feed_data.get("entries", []))
            articles_added = 0
            
            # Process each article in the feed
            for entry in feed_data.get("entries", []):
                try:
                    # Create article - protect against None article_service
                    article_id = None
                    
                    # Get article service using our new helper method
                    article_service = self._get_article_service()
                        
                    if article_service is not None:
                        # Use available article service
                        article_id = article_service.create_article_from_rss_entry(entry)
                    else:
                        # No article service available - log error and skip this entry
                        logger.error("Cannot process RSS entry - article service unavailable")
                        continue
                    if article_id:
                        # Queue article processing
                        if task_queue_func:
                            task_queue_func(article_id)
                        else:
                            # Get process_article_task from container
                            process_article_task = None
                            if self.container:
                                process_article_task = self.container.get("process_article_task")
                            
                            if process_article_task:
                                process_article_task.delay(article_id)
                            else:
                                logger.warning(f"No task function available to process article {article_id}")
                        articles_added += 1
                except Exception as e:
                    logger.error(f"Error processing article {entry.get('link', 'unknown')}: {str(e)}")
            
            # Update feed last fetched timestamp
            self.rss_feed_crud.update_last_fetched(session, id=feed_id)
            
            # Update processing log
            self.feed_processing_log_crud.update_processing_completed(
                session,
                log_id=log.id,
                status="success",
                articles_found=articles_found,
                articles_added=articles_added,
=======
            # Create processing log
            log = self.feed_processing_log_crud.create_processing_started(
                session, feed_id=feed_id
>>>>>>> aeac710a
            )
            
            # Parse the RSS feed
            try:
                feed_data = parse_rss_feed(feed.url)
                
                articles_found = len(feed_data.get("entries", []))
                articles_added = 0
                
                # Process each article in the feed
                for entry in feed_data.get("entries", []):
                    try:
                        # Create article using the article_service
                        article_id = self.article_service.create_article_from_rss_entry(entry)
                        
                        if article_id:
                            # Queue article processing if task function provided
                            if task_queue_func:
                                task_queue_func(article_id)
                            articles_added += 1
                    except Exception as e:
                        logger.error(f"Error processing article {entry.get('link', 'unknown')}: {str(e)}")
                
                # Update feed last fetched timestamp
                self.rss_feed_crud.update_last_fetched(session, id=feed_id)
                
                # Update processing log
                self.feed_processing_log_crud.update_processing_completed(
                    session,
                    log_id=log.id,
                    status="success",
                    articles_found=articles_found,
                    articles_added=articles_added,
                )
                
                return {
                    "status": "success",
                    "feed_id": feed_id,
                    "feed_name": feed.name,
                    "articles_found": articles_found,
                    "articles_added": articles_added,
                }
                
            except Exception as e:
                logger.exception(f"Error processing feed {feed_id}: {str(e)}")
                
                # Update processing log with error
                self.feed_processing_log_crud.update_processing_completed(
                    session,
                    log_id=log.id,
                    status="error",
                    error_message=str(e),
                )
                
                return {
                    "status": "error",
                    "feed_id": feed_id,
                    "feed_name": feed.name,
                    "message": str(e),
                }

    def get_feed_processing_logs(
        self, feed_id: int, skip: int = 0, limit: int = 100
    ) -> List[Dict[str, Any]]:
        """Get processing logs for a feed.

        Args:
            feed_id: Feed ID
            skip: Number of items to skip
            limit: Maximum number of items to return

        Returns:
            List of processing logs as dicts
        """
        with self.session_factory() as session:
            # Get logs
            logs = self.feed_processing_log_crud.get_by_feed_id(
                session, feed_id=feed_id, skip=skip, limit=limit
            )
            
            return [self._format_log_dict(log) for log in logs]

    def _format_feed_dict(self, feed: RSSFeed) -> Dict[str, Any]:
        """Format feed as a dict.

        Args:
            feed: Feed model instance

        Returns:
            Feed data as dict
        """
        return {
            "id": feed.id,
            "url": feed.url,
            "name": feed.name,
            "description": feed.description,
            "is_active": feed.is_active,
            "last_fetched_at": feed.last_fetched_at.isoformat() if feed.last_fetched_at else None,
            "created_at": feed.created_at.isoformat(),
            "updated_at": feed.updated_at.isoformat(),
        }

    def _format_log_dict(self, log: RSSFeedProcessingLog) -> Dict[str, Any]:
        """Format processing log as a dict.

        Args:
            log: Processing log model instance

        Returns:
            Processing log data as dict
        """
        return {
            "id": log.id,
            "feed_id": log.feed_id,
            "status": log.status,
            "articles_found": log.articles_found,
            "articles_added": log.articles_added,
            "error_message": log.error_message,
            "started_at": log.started_at.isoformat(),
            "completed_at": log.completed_at.isoformat() if log.completed_at else None,
        }


# For backwards compatibility during transition
# Will be removed once all code is updated to use the container
def register_article_service(article_svc):
    """Register the article service to avoid circular imports.
    
    This function will be called from tasks.py after all imports are complete.
    TEMPORARY: Will be removed once all code is updated to use the container.
    
    Args:
        article_svc: The initialized article service
    """
    # Import at runtime to avoid circular imports
    from local_newsifier.container import container
    rss_feed_service = container.get("rss_feed_service")
    if rss_feed_service:
        rss_feed_service.article_service = article_svc<|MERGE_RESOLUTION|>--- conflicted
+++ resolved
@@ -25,7 +25,6 @@
 
     def __init__(
         self,
-<<<<<<< HEAD
         rss_feed_crud=None,
         feed_processing_log_crud=None,
         article_service_factory: Optional[Callable[[], Any]] = None,
@@ -33,12 +32,6 @@
         # For backwards compatibility; will be removed
         article_service=None,
         container=None,
-=======
-        rss_feed_crud,
-        feed_processing_log_crud,
-        article_service,
-        session_factory: Callable,
->>>>>>> aeac710a
     ):
         """Initialize with dependencies.
 
@@ -47,12 +40,11 @@
             feed_processing_log_crud: CRUD for feed processing logs
             article_service_factory: Factory function to get ArticleService instances
             session_factory: Factory for database sessions
-<<<<<<< HEAD
             article_service: Direct ArticleService instance (legacy, will be deprecated)
             container: The DI container for resolving dependencies (legacy, will be deprecated)
         """
-        self.rss_feed_crud = rss_feed_crud or rss_feed
-        self.feed_processing_log_crud = feed_processing_log_crud or feed_processing_log
+        self.rss_feed_crud = rss_feed_crud
+        self.feed_processing_log_crud = feed_processing_log_crud
         self._article_service_factory = article_service_factory
         self.session_factory = session_factory
         
@@ -111,13 +103,6 @@
         except Exception as e:
             logger.error(f"Failed to create temporary article service: {e}")
             return None
-=======
-        """
-        self.rss_feed_crud = rss_feed_crud
-        self.feed_processing_log_crud = feed_processing_log_crud
-        self.article_service = article_service
-        self.session_factory = session_factory
->>>>>>> aeac710a
 
     def get_feed(self, feed_id: int) -> Optional[Dict[str, Any]]:
         """Get a feed by ID.
@@ -282,59 +267,9 @@
             if not feed:
                 return {"status": "error", "message": f"Feed with ID {feed_id} not found"}
             
-<<<<<<< HEAD
-            articles_found = len(feed_data.get("entries", []))
-            articles_added = 0
-            
-            # Process each article in the feed
-            for entry in feed_data.get("entries", []):
-                try:
-                    # Create article - protect against None article_service
-                    article_id = None
-                    
-                    # Get article service using our new helper method
-                    article_service = self._get_article_service()
-                        
-                    if article_service is not None:
-                        # Use available article service
-                        article_id = article_service.create_article_from_rss_entry(entry)
-                    else:
-                        # No article service available - log error and skip this entry
-                        logger.error("Cannot process RSS entry - article service unavailable")
-                        continue
-                    if article_id:
-                        # Queue article processing
-                        if task_queue_func:
-                            task_queue_func(article_id)
-                        else:
-                            # Get process_article_task from container
-                            process_article_task = None
-                            if self.container:
-                                process_article_task = self.container.get("process_article_task")
-                            
-                            if process_article_task:
-                                process_article_task.delay(article_id)
-                            else:
-                                logger.warning(f"No task function available to process article {article_id}")
-                        articles_added += 1
-                except Exception as e:
-                    logger.error(f"Error processing article {entry.get('link', 'unknown')}: {str(e)}")
-            
-            # Update feed last fetched timestamp
-            self.rss_feed_crud.update_last_fetched(session, id=feed_id)
-            
-            # Update processing log
-            self.feed_processing_log_crud.update_processing_completed(
-                session,
-                log_id=log.id,
-                status="success",
-                articles_found=articles_found,
-                articles_added=articles_added,
-=======
             # Create processing log
             log = self.feed_processing_log_crud.create_processing_started(
                 session, feed_id=feed_id
->>>>>>> aeac710a
             )
             
             # Parse the RSS feed
@@ -347,13 +282,34 @@
                 # Process each article in the feed
                 for entry in feed_data.get("entries", []):
                     try:
-                        # Create article using the article_service
-                        article_id = self.article_service.create_article_from_rss_entry(entry)
+                        # Create article - protect against None article_service
+                        article_id = None
                         
+                        # Get article service using our helper method
+                        article_service = self._get_article_service()
+                            
+                        if article_service is not None:
+                            # Use available article service
+                            article_id = article_service.create_article_from_rss_entry(entry)
+                        else:
+                            # No article service available - log error and skip this entry
+                            logger.error("Cannot process RSS entry - article service unavailable")
+                            continue
+                            
                         if article_id:
-                            # Queue article processing if task function provided
+                            # Queue article processing
                             if task_queue_func:
                                 task_queue_func(article_id)
+                            else:
+                                # Get process_article_task from container
+                                process_article_task = None
+                                if self.container:
+                                    process_article_task = self.container.get("process_article_task")
+                                
+                                if process_article_task:
+                                    process_article_task.delay(article_id)
+                                else:
+                                    logger.warning(f"No task function available to process article {article_id}")
                             articles_added += 1
                     except Exception as e:
                         logger.error(f"Error processing article {entry.get('link', 'unknown')}: {str(e)}")
