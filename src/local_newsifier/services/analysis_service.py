"""Service layer for analysis operations."""

from datetime import datetime, timedelta
from typing import Dict, List, Optional, Tuple, Any, Callable

from sqlmodel import Session
from fastapi_injectable import injectable
from typing import Annotated
from fastapi import Depends

from local_newsifier.models.analysis_result import AnalysisResult
from local_newsifier.models.trend import TrendAnalysis, TimeFrame


@injectable(use_cache=False)
class AnalysisService:
    """Service for analyzing news data and managing analysis results."""

    def __init__(
        self,
        analysis_result_crud,
        article_crud,
        entity_crud,
        trend_analyzer,
        session_factory: Callable
    ):
        """Initialize the analysis service.

        Args:
            analysis_result_crud: CRUD component for analysis results
            article_crud: CRUD component for articles
            entity_crud: CRUD component for entities
            trend_analyzer: Tool for trend analysis
            session_factory: Factory function for creating database sessions
        """
        self.analysis_result_crud = analysis_result_crud
        self.article_crud = article_crud
        self.entity_crud = entity_crud
        self.trend_analyzer = trend_analyzer
        self.session_factory = session_factory

    def analyze_headline_trends(
        self,
        start_date: datetime,
        end_date: datetime,
        time_interval: str = "day",
        top_n: int = 20
    ) -> Dict[str, Any]:
        """Analyze headline trends over the specified time period.

        Args:
            start_date: Start date for analysis
            end_date: End date for analysis
            time_interval: Time interval for grouping ('day', 'week', 'month')
            top_n: Number of top keywords to analyze per period

        Returns:
            Dictionary containing trend analysis results
        """
        with self.session_factory() as session:
<<<<<<< HEAD
            # Use existing trend_analyzer or create a new one
            if hasattr(self, 'trend_analyzer'):
                trend_analyzer = self.trend_analyzer
            else:
                trend_analyzer = TrendAnalyzer(session=session)
                self.trend_analyzer = trend_analyzer
=======
            # Use the injected trend analyzer
            trend_analyzer = self.trend_analyzer
>>>>>>> 7faa182d
            
            # Get headlines grouped by time interval
            grouped_headlines = self._get_headlines_by_period(
                session, start_date, end_date, time_interval
            )
            
            if not grouped_headlines:
                return {"error": "No headlines found in the specified period"}
                
            # Extract keywords for each time interval
            trend_data = {}
            for interval, headlines in grouped_headlines.items():
                trend_data[interval] = trend_analyzer.extract_keywords(headlines, top_n=top_n)
                
            # Identify trending terms
            trending_terms = trend_analyzer.detect_keyword_trends(trend_data)
            
            # Calculate overall top terms
            all_headlines = []
            for headlines in grouped_headlines.values():
                all_headlines.extend(headlines)
                
            overall_top_terms = trend_analyzer.extract_keywords(all_headlines, top_n=top_n)
            
            result = {
                "trending_terms": trending_terms,
                "overall_top_terms": overall_top_terms,
                "raw_data": trend_data,
                "period_counts": {period: len(headlines) for period, headlines in grouped_headlines.items()}
            }
            
            # Save analysis result if needed
            # self._save_analysis_result(session, result)
            
            return result

    def _get_headlines_by_period(
        self, 
        session: Session,
        start_date: datetime, 
        end_date: datetime, 
        interval: str = "day"
    ) -> Dict[str, List[str]]:
        """Retrieve headlines grouped by time period.
        
        Args:
            session: Database session
            start_date: Start date for analysis
            end_date: End date for analysis
            interval: Time interval for grouping ('day', 'week', 'month')
            
        Returns:
            Dictionary mapping time periods to lists of headlines
        """
        
        # Get all articles in the date range
        articles = self.article_crud.get_by_date_range(
            session, start_date=start_date, end_date=end_date
        )
        
        # Group by time interval
        grouped_headlines = {}
        for article_obj in articles:
            if not article_obj.title:
                continue
<<<<<<< HEAD
            
            # Use the static method directly to get the interval key    
            if hasattr(self, 'trend_analyzer'):
                interval_key = self.trend_analyzer.get_interval_key(article_obj.published_at, interval)
            else:
                interval_key = TrendAnalyzer.get_interval_key(article_obj.published_at, interval)
=======
                
            interval_key = self.trend_analyzer.get_interval_key(article_obj.published_at, interval)
>>>>>>> 7faa182d
            
            if interval_key not in grouped_headlines:
                grouped_headlines[interval_key] = []
                
            grouped_headlines[interval_key].append(article_obj.title)
            
        return grouped_headlines

    def detect_entity_trends(
        self,
        entity_types: List[str] = None,
        time_frame: TimeFrame = TimeFrame.WEEK,
        min_significance: float = 1.5,
        min_mentions: int = 2,
        max_trends: int = 20
    ) -> List[TrendAnalysis]:
        """Detect trends based on entity frequency analysis.

        Args:
            entity_types: List of entity types to analyze (default: ["PERSON", "ORG", "GPE"])
            time_frame: Time frame for analysis
            min_significance: Minimum significance score for trends
            min_mentions: Minimum number of mentions required
            max_trends: Maximum number of trends to return

        Returns:
            List of detected trends
        """
        if not entity_types:
            entity_types = ["PERSON", "ORG", "GPE"]
            
        with self.session_factory() as session:
<<<<<<< HEAD
            # Use existing trend_analyzer or create a new one
            if hasattr(self, 'trend_analyzer'):
                trend_analyzer = self.trend_analyzer
            else:
                trend_analyzer = TrendAnalyzer(session=session)
                self.trend_analyzer = trend_analyzer
=======
            # Use the injected trend analyzer
            trend_analyzer = self.trend_analyzer
>>>>>>> 7faa182d
            
            # Get start and end dates based on time frame
            end_date = datetime.now()
            if time_frame == TimeFrame.DAY:
                start_date = end_date - timedelta(days=1)
            elif time_frame == TimeFrame.WEEK:
                start_date = end_date - timedelta(weeks=1)
            elif time_frame == TimeFrame.MONTH:
                start_date = end_date - timedelta(days=30)
            else:
                start_date = end_date - timedelta(days=90)
            
            # Get entities in the time range
            entities = self.entity_crud.get_by_date_range_and_types(
                session, 
                start_date=start_date, 
                end_date=end_date,
                entity_types=entity_types
            )
            
            # Get articles in the time range
            articles = self.article_crud.get_by_date_range(
                session, start_date=start_date, end_date=end_date
            )
            
            # Detect trends using the consolidated trend analyzer
            trends = trend_analyzer.detect_entity_trends(
                entities=entities,
                articles=articles,
                entity_types=entity_types,
                min_significance=min_significance,
                min_mentions=min_mentions,
                max_trends=max_trends
            )
            
            # Save analysis results if needed
            # self._save_trend_analysis(session, trends)
            
            return trends

    def _save_analysis_result(
        self, 
        session: Session, 
        article_id: int, 
        analysis_type: str, 
        results: Dict[str, Any]
    ) -> AnalysisResult:
        """Save an analysis result to the database.

        Args:
            session: Database session
            article_id: ID of the article
            analysis_type: Type of analysis
            results: Analysis results

        Returns:
            Saved AnalysisResult object
        """
        # Check if an analysis result already exists
        existing = self.analysis_result_crud.get_by_article_and_type(
            session, 
            article_id=article_id, 
            analysis_type=analysis_type
        )
        
        if existing:
            # Update existing result
            for key, value in results.items():
                existing.results[key] = value
            session.add(existing)
            session.commit()
            session.refresh(existing)
            return existing
        else:
            # Create new result
            new_result = AnalysisResult(
                article_id=article_id,
                analysis_type=analysis_type,
                results=results
            )
            session.add(new_result)
            session.commit()
            session.refresh(new_result)
            return new_result

    def get_analysis_result(
        self, 
        article_id: int, 
        analysis_type: str
    ) -> Optional[Dict[str, Any]]:
        """Get an analysis result from the database.

        Args:
            article_id: ID of the article
            analysis_type: Type of analysis

        Returns:
            Analysis results if found, None otherwise
        """
        with self.session_factory() as session:
            result = self.analysis_result_crud.get_by_article_and_type(
                session, 
                article_id=article_id, 
                analysis_type=analysis_type
            )
            
            if result:
                return result.results
            return None<|MERGE_RESOLUTION|>--- conflicted
+++ resolved
@@ -58,17 +58,8 @@
             Dictionary containing trend analysis results
         """
         with self.session_factory() as session:
-<<<<<<< HEAD
-            # Use existing trend_analyzer or create a new one
-            if hasattr(self, 'trend_analyzer'):
-                trend_analyzer = self.trend_analyzer
-            else:
-                trend_analyzer = TrendAnalyzer(session=session)
-                self.trend_analyzer = trend_analyzer
-=======
             # Use the injected trend analyzer
             trend_analyzer = self.trend_analyzer
->>>>>>> 7faa182d
             
             # Get headlines grouped by time interval
             grouped_headlines = self._get_headlines_by_period(
@@ -134,17 +125,8 @@
         for article_obj in articles:
             if not article_obj.title:
                 continue
-<<<<<<< HEAD
-            
-            # Use the static method directly to get the interval key    
-            if hasattr(self, 'trend_analyzer'):
-                interval_key = self.trend_analyzer.get_interval_key(article_obj.published_at, interval)
-            else:
-                interval_key = TrendAnalyzer.get_interval_key(article_obj.published_at, interval)
-=======
                 
             interval_key = self.trend_analyzer.get_interval_key(article_obj.published_at, interval)
->>>>>>> 7faa182d
             
             if interval_key not in grouped_headlines:
                 grouped_headlines[interval_key] = []
@@ -177,17 +159,8 @@
             entity_types = ["PERSON", "ORG", "GPE"]
             
         with self.session_factory() as session:
-<<<<<<< HEAD
-            # Use existing trend_analyzer or create a new one
-            if hasattr(self, 'trend_analyzer'):
-                trend_analyzer = self.trend_analyzer
-            else:
-                trend_analyzer = TrendAnalyzer(session=session)
-                self.trend_analyzer = trend_analyzer
-=======
             # Use the injected trend analyzer
             trend_analyzer = self.trend_analyzer
->>>>>>> 7faa182d
             
             # Get start and end dates based on time frame
             end_date = datetime.now()
