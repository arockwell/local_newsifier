--- conflicted
+++ resolved
@@ -59,12 +59,9 @@
 
         Returns:
             Dict[str, Any]: Actor run results
-<<<<<<< HEAD
-=======
 
         Raises:
             ValueError: If APIFY_TOKEN is not set and not in test mode
->>>>>>> ea8c1e14
         """
         # In test mode with no token, return a mock response
         if self._test_mode and not self._token and not settings.APIFY_TOKEN:
@@ -428,12 +425,9 @@
 
         Returns:
             Dict[str, Any]: Dataset items in format {"items": [...], "error": "..."}
-<<<<<<< HEAD
-=======
 
         Raises:
             ValueError: If APIFY_TOKEN is not set and not in test mode
->>>>>>> ea8c1e14
         """
         # In test mode with no token, return mock data
         if self._test_mode and not self._token and not settings.APIFY_TOKEN:
@@ -475,12 +469,9 @@
 
         Returns:
             Dict[str, Any]: Actor details
-<<<<<<< HEAD
-=======
 
         Raises:
             ValueError: If APIFY_TOKEN is not set and not in test mode
->>>>>>> ea8c1e14
         """
         # In test mode with no token, return mock data
         if self._test_mode and not self._token and not settings.APIFY_TOKEN:
