--- conflicted
+++ resolved
@@ -19,20 +19,11 @@
 from fastapi_injectable import get_injected_obj
 
 from local_newsifier.config.settings import settings
-<<<<<<< HEAD
-try:
-    # Try to import injectable dependencies
-    from local_newsifier.di.providers import get_apify_client
-except ImportError:
-    # If not available, we'll fall back to direct import
-    get_apify_client = None
-=======
 from local_newsifier.services.apify_service import ApifyService
 from local_newsifier.services.apify_schedule_manager import ApifyScheduleManager
 from local_newsifier.crud.apify_source_config import apify_source_config as config_crud
 from local_newsifier.database.engine import SessionManager
 from local_newsifier.di.providers import get_apify_service_cli
->>>>>>> dcea5a08
 
 
 @click.group(name="apify")
@@ -73,28 +64,6 @@
     return False
 
 
-def _get_apify_client(token=None):
-    """Get an Apify client.
-    
-    Args:
-        token: Optional override token
-        
-    Returns:
-        ApifyClient instance
-    """
-    if get_apify_client:
-        try:
-            # Use injectable client provider
-            return get_apify_client(token=token)
-        except Exception as e:
-            logging.warning(f"Failed to get Apify client from provider: {e}")
-    
-    # Fall back to direct service import
-    from local_newsifier.services.apify_service import ApifyService
-    apify_service = ApifyService(token)
-    return apify_service.client
-
-
 @apify_group.command(name="test")
 @click.option("--token", help="Apify API token (overrides environment/settings)")
 def test_connection(token):
@@ -105,16 +74,11 @@
         return
 
     try:
-<<<<<<< HEAD
-        # Get the Apify client
-        client = _get_apify_client(token)
-=======
         # Get ApifyService from injectable provider with token parameter
         apify_service = get_injected_obj(lambda: get_apify_service_cli(token))
 
         # Test if we can access the client
         client = apify_service.client
->>>>>>> dcea5a08
 
         # Simple test operation - get user info
         user = client.user().get()
@@ -179,17 +143,12 @@
                 return
 
     try:
-<<<<<<< HEAD
-        # Get the Apify client
-        client = _get_apify_client(token)
-=======
         # Get ApifyService from injectable provider with token parameter
         apify_service = get_injected_obj(lambda: get_apify_service_cli(token))
->>>>>>> dcea5a08
 
         # Run the actor
         click.echo(f"Running actor {actor_id}...")
-        run = client.actor(actor_id).call(run_input=run_input, wait_secs=0 if not wait else None)
+        run = apify_service.client.actor(actor_id).call(run_input=run_input, wait_secs=0 if not wait else None)
 
         # Process result
         if wait:
@@ -248,19 +207,14 @@
         return
 
     try:
-<<<<<<< HEAD
-        # Get the Apify client
-        client = _get_apify_client(token)
-=======
         # Get ApifyService from injectable provider with token parameter
         apify_service = get_injected_obj(lambda: get_apify_service_cli(token))
->>>>>>> dcea5a08
 
         # Get dataset items
         click.echo(f"Retrieving items from dataset {dataset_id}...")
         
         # Get the dataset and items
-        dataset = client.dataset(dataset_id)
+        dataset = apify_service.client.dataset(dataset_id)
         dataset_items = dataset.list_items(limit=limit, offset=offset).get("items", [])
         
         result = {
@@ -339,17 +293,12 @@
         return
 
     try:
-<<<<<<< HEAD
-        # Get the Apify client
-        client = _get_apify_client(token)
-=======
         # Get ApifyService from injectable provider with token parameter
         apify_service = get_injected_obj(lambda: get_apify_service_cli(token))
->>>>>>> dcea5a08
 
         # Get actor details
         click.echo(f"Retrieving details for actor {actor_id}...")
-        actor = client.actor(actor_id).get()
+        actor = apify_service.client.actor(actor_id).get()
 
         click.echo(click.style("✓ Actor details retrieved!", fg="green"))
         click.echo(f"Name: {actor.get('name')}")
@@ -399,13 +348,8 @@
         return
 
     try:
-<<<<<<< HEAD
-        # Get the Apify client
-        client = _get_apify_client(token)
-=======
         # Get ApifyService from injectable provider with token parameter
         apify_service = get_injected_obj(lambda: get_apify_service_cli(token))
->>>>>>> dcea5a08
 
         # Configure the actor input
         run_input = {
@@ -419,7 +363,7 @@
         click.echo(f"Scraping content from {url}...")
         click.echo(f"Using max pages: {max_pages}, max depth: {max_depth}")
 
-        run = client.actor("apify/website-content-crawler").call(run_input=run_input)
+        run = apify_service.client.actor("apify/website-content-crawler").call(run_input=run_input)
 
         # Get the dataset ID
         dataset_id = run.get("defaultDatasetId")
@@ -432,7 +376,7 @@
         click.echo(f"Scraping complete! Retrieving data from dataset: {dataset_id}")
 
         # Get the dataset items
-        dataset = client.dataset(dataset_id)
+        dataset = apify_service.client.dataset(dataset_id)
         items = dataset.list_items().get("items", [])
 
         click.echo(
@@ -501,13 +445,8 @@
         return
 
     try:
-<<<<<<< HEAD
-        # Get the Apify client
-        client = _get_apify_client(token)
-=======
         # Get ApifyService from injectable provider with token parameter
         apify_service = get_injected_obj(lambda: get_apify_service_cli(token))
->>>>>>> dcea5a08
 
         # Default page function if not provided
         default_page_function = """
@@ -549,7 +488,7 @@
         click.echo(f"Scraping website from {url}...")
         click.echo(f"Using selector: {selector}, max pages: {max_pages}")
 
-        run = client.actor("apify/web-scraper").call(run_input=run_input)
+        run = apify_service.client.actor("apify/web-scraper").call(run_input=run_input)
 
         # Get the dataset ID
         dataset_id = run.get("defaultDatasetId")
@@ -562,7 +501,7 @@
         click.echo(f"Scraping complete! Retrieving data from dataset: {dataset_id}")
 
         # Get the dataset items
-        dataset = client.dataset(dataset_id)
+        dataset = apify_service.client.dataset(dataset_id)
         items = dataset.list_items().get("items", [])
 
         click.echo(click.style(f"✓ Retrieved {len(items)} pages of data!", fg="green"))
