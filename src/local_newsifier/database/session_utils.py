--- conflicted
+++ resolved
@@ -11,11 +11,8 @@
 
 from sqlmodel import Session
 
-<<<<<<< HEAD
 # Import container at runtime to avoid circular imports
 
-=======
->>>>>>> 1fca54f2
 # Set up logger
 logger = logging.getLogger(__name__)
 
@@ -37,17 +34,11 @@
     Returns:
         A session context manager
     """
-<<<<<<< HEAD
-    # Import container at runtime to avoid circular imports
-    from local_newsifier.container import container
-    
-=======
     # Lazy import to avoid circular dependency
     if container is None:
         # Import only when needed to avoid circular imports
         from local_newsifier.container import container
         
->>>>>>> 1fca54f2
     session_factory = container.get("session_factory")
     if session_factory is None:
         logger.error("Session factory not available in container")
