"""Database engine and session management using SQLModel."""

import logging
import traceback
import time
import warnings
from contextlib import contextmanager
from typing import Generator, Optional, Callable, TypeVar, Any

from sqlmodel import create_engine, Session, SQLModel
from sqlalchemy import text

# Import common settings to avoid circular imports
from local_newsifier.config.common import (
    DEFAULT_DB_POOL_SIZE,
    DEFAULT_DB_MAX_OVERFLOW,
    DEFAULT_DB_ECHO,
)

# Re-export get_settings for backward compatibility
from local_newsifier.config.settings import get_settings
from local_newsifier.database.session_utils import get_db_session, with_db_session

# Set up logger
logger = logging.getLogger(__name__)

# Type variables for the with_session decorator
F = TypeVar('F', bound=Callable[..., Any])
T = TypeVar('T')


def get_engine(url: Optional[str] = None, max_retries: int = 3, retry_delay: int = 2, 
               test_mode: bool = False):
    """Get SQLModel engine with enhanced logging and retry logic.

    Args:
        url: Database URL (if None, uses settings)
        max_retries: Maximum number of connection retries
        retry_delay: Seconds to wait between retries
        test_mode: If True, use faster retry logic for tests

    Returns:
        SQLModel engine or None if connection fails after retries
    """
    # Use faster retry for tests
    if test_mode:
        retry_delay = 0.01  # Use milliseconds instead of seconds for tests
    
    for attempt in range(max_retries + 1):
        try:
            # Import settings here to avoid circular imports
            from local_newsifier.config.settings import get_settings
            settings = get_settings()
            url = url or str(settings.DATABASE_URL)
            
            # Log database connection attempt (without password)
            safe_url = url
            if settings.POSTGRES_PASSWORD and settings.POSTGRES_PASSWORD in url:
                safe_url = url.replace(settings.POSTGRES_PASSWORD, "********")
            
            if attempt > 0:
                logger.info(f"Retry {attempt}/{max_retries} connecting to database: {safe_url}")
            else:
                logger.info(f"Connecting to database: {safe_url}")
            
            # Only add application_name for PostgreSQL
            connect_args = {}
            if url.startswith("postgresql:"):
                connect_args = {
                    "application_name": "local_newsifier",
                    "connect_timeout": 10,  # Timeout after 10 seconds
                }
                
            # Use settings or default values from common module
            pool_size = getattr(settings, 'DB_POOL_SIZE', DEFAULT_DB_POOL_SIZE)
            max_overflow = getattr(settings, 'DB_MAX_OVERFLOW', DEFAULT_DB_MAX_OVERFLOW)
            echo = getattr(settings, 'DB_ECHO', DEFAULT_DB_ECHO)
                
            engine = create_engine(
                url,
                pool_size=pool_size,
                max_overflow=max_overflow,
                connect_args=connect_args,
                echo=echo,
                # Added for better connection stability
                pool_pre_ping=True,
                pool_recycle=300,  # Recycle connections after 5 minutes
            )
            
            # Verify connection works with a simple query
            with engine.connect() as conn:
                conn.execute(text("SELECT 1"))
                
            logger.info("Database engine created and verified successfully")
            return engine
        except Exception as e:
            logger.error(f"Failed to create database engine (attempt {attempt+1}/{max_retries+1}): {str(e)}")
            
            if attempt < max_retries:
                logger.info(f"Retrying in {retry_delay} seconds...")
                time.sleep(retry_delay)
            else:
                logger.error(f"All connection attempts failed. Last error: {str(e)}")
                logger.error(f"Exception details: {traceback.format_exc()}")
                # Instead of raising, return None so the application can continue
                return None


def get_session() -> Generator[Session, None, None]:
    """Get a database session (DEPRECATED).

    This function is deprecated. Use get_db_session from session_utils instead.

    Yields:
        Database session or None if engine creation fails
    """
    warnings.warn(
        "get_session() is deprecated. Use get_db_session() from session_utils instead.",
        DeprecationWarning, 
        stacklevel=2
    )
    
    # Use the new standardized approach internally
    session_ctx = get_db_session()
    try:
        with session_ctx as session:
            yield session
    except Exception as e:
        logger.error(f"Error during session: {str(e)}")
        logger.error(traceback.format_exc())
        yield None


@contextmanager
def transaction(session: Session):
    """Transaction context manager.

    Args:
        session: Database session

    Yields:
        None

    Raises:
        Exception: Any exception that occurs during the transaction
    """
    try:
        yield
        session.commit()
    except Exception:
        session.rollback()
        raise


def create_db_and_tables(engine=None):
    """Create all tables in the database with detailed logging.

    Args:
        engine: SQLModel engine (if None, creates one)
    """
    try:
        logger.info("Starting database tables creation")
        if engine is None:
            logger.debug("No engine provided, creating new engine")
            try:
                # Use runtime import to avoid circular dependencies
                engine = get_engine()
            except Exception as e:
                logger.error(f"Failed to create engine: {str(e)}")
                logger.error(f"Exception details: {traceback.format_exc()}")
                return False

        # Using SQLModel's metadata to create tables
        logger.debug("Creating database tables using SQLModel metadata")
        try:
            SQLModel.metadata.create_all(engine)
            logger.info("Successfully created all database tables")
            return True
        except Exception as e:
            logger.error(f"Failed to create database tables: {str(e)}")
            logger.error(f"Exception details: {traceback.format_exc()}")
            return False
    except Exception as e:
        logger.error(f"Unexpected error in create_db_and_tables: {str(e)}")
        logger.error(f"Exception details: {traceback.format_exc()}")
        return False


class SessionManager:
    """Session manager for database operations (DEPRECATED).
    
    This class is deprecated. Use get_db_session from session_utils instead.
    """

<<<<<<< HEAD
    def __init__(self):
        """Initialize the session manager."""
        warnings.warn(
            "SessionManager is deprecated. Use get_db_session() from session_utils instead.",
            DeprecationWarning, 
            stacklevel=2
        )
=======
    def __init__(self, test_mode: bool = False):
        """Initialize the session manager.
        
        Args:
            test_mode: If True, use optimized database settings for tests
        """
>>>>>>> 1d63d1b0
        self.session = None
        self.engine = None
        self.test_mode = test_mode

    def __enter__(self):
        """Enter the context manager.

        Returns:
            Session: Database session or None if engine creation fails
        """
        try:
<<<<<<< HEAD
            # Use the new standardized approach internally
            session_ctx = get_db_session()
            self.session = session_ctx.__enter__()
=======
            # Pass test_mode to enable faster database connections in tests
            self.engine = get_engine(test_mode=self.test_mode)
            if self.engine is None:
                logger.warning("SessionManager: Cannot create session - database engine is None")
                return None

            self.session = Session(self.engine)
>>>>>>> 1d63d1b0
            return self.session
        except Exception as e:
            logger.error(f"SessionManager: Error creating session: {str(e)}")
            logger.error(traceback.format_exc())
            return None

    def __exit__(self, exc_type, exc_val, exc_tb):
        """Exit the context manager.

        Args:
            exc_type: Exception type
            exc_val: Exception value
            exc_tb: Exception traceback
        """
        if self.session:
            try:
                if exc_type:
                    logger.debug("SessionManager: Rolling back transaction due to exception")
                    self.session.rollback()
                else:
                    logger.debug("SessionManager: Committing transaction")
                    self.session.commit()
            except Exception as e:
                logger.error(f"SessionManager: Error during commit/rollback: {str(e)}")
                logger.error(traceback.format_exc())
            finally:
                try:
                    self.session.close()
                except Exception as e:
                    logger.error(f"SessionManager: Error closing session: {str(e)}")


def with_session(func: F) -> F:
    """Add session management to database functions (DEPRECATED).

    This decorator is deprecated. Use with_db_session from session_utils instead.

    Args:
        func: Function to decorate

    Returns:
        Decorated function
    """
    warnings.warn(
        "with_session() is deprecated. Use with_db_session() from session_utils instead.",
        DeprecationWarning, 
        stacklevel=2
    )
    
    # Use the new standardized approach internally
    return with_db_session(func)<|MERGE_RESOLUTION|>--- conflicted
+++ resolved
@@ -192,22 +192,17 @@
     This class is deprecated. Use get_db_session from session_utils instead.
     """
 
-<<<<<<< HEAD
-    def __init__(self):
-        """Initialize the session manager."""
-        warnings.warn(
-            "SessionManager is deprecated. Use get_db_session() from session_utils instead.",
-            DeprecationWarning, 
-            stacklevel=2
-        )
-=======
     def __init__(self, test_mode: bool = False):
         """Initialize the session manager.
         
         Args:
             test_mode: If True, use optimized database settings for tests
         """
->>>>>>> 1d63d1b0
+        warnings.warn(
+            "SessionManager is deprecated. Use get_db_session() from session_utils instead.",
+            DeprecationWarning, 
+            stacklevel=2
+        )
         self.session = None
         self.engine = None
         self.test_mode = test_mode
@@ -219,19 +214,9 @@
             Session: Database session or None if engine creation fails
         """
         try:
-<<<<<<< HEAD
             # Use the new standardized approach internally
             session_ctx = get_db_session()
             self.session = session_ctx.__enter__()
-=======
-            # Pass test_mode to enable faster database connections in tests
-            self.engine = get_engine(test_mode=self.test_mode)
-            if self.engine is None:
-                logger.warning("SessionManager: Cannot create session - database engine is None")
-                return None
-
-            self.session = Session(self.engine)
->>>>>>> 1d63d1b0
             return self.session
         except Exception as e:
             logger.error(f"SessionManager: Error creating session: {str(e)}")
