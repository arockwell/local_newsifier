--- conflicted
+++ resolved
@@ -10,10 +10,6 @@
 @patch('local_newsifier.flows.news_pipeline.EntityService')
 def test_news_pipeline_with_entity_service(mock_entity_service_class):
     """Test that the news pipeline works with the entity service."""
-<<<<<<< HEAD
-    # Skip this test as it requires more complex mocking
-    pytest.skip("Needs complex mocking due to crewai integration")
-=======
     # Arrange
     from local_newsifier.flows.news_pipeline import NewsPipelineFlow
     from local_newsifier.models.state import NewsAnalysisState, AnalysisStatus
@@ -150,15 +146,10 @@
     
     # Verify service was called
     pipeline.article_service.process_article.assert_called_once()
->>>>>>> 17162fbb
 
 @patch('local_newsifier.flows.news_pipeline.EntityService')
 def test_process_url_directly(mock_entity_service_class):
     """Test processing a URL directly using the pipeline service."""
-<<<<<<< HEAD
-    # Skip this test as it requires more complex mocking
-    pytest.skip("Needs complex mocking due to crewai integration")
-=======
     # Arrange
     from local_newsifier.flows.news_pipeline import NewsPipelineFlow
     from local_newsifier.services.news_pipeline_service import NewsPipelineService
@@ -235,15 +226,10 @@
     
     # Verify service was called
     pipeline.pipeline_service.process_url.assert_called_once_with("https://example.com")
->>>>>>> 17162fbb
 
 @patch('local_newsifier.flows.news_pipeline.EntityService')
 def test_integration_with_entity_tracking(mock_entity_service_class):
     """Test integration with entity tracking components."""
-<<<<<<< HEAD
-    # Skip this test as it requires more complex mocking
-    pytest.skip("Needs complex mocking due to crewai integration")
-=======
     # Arrange
     from local_newsifier.flows.news_pipeline import NewsPipelineFlow
     from local_newsifier.models.state import NewsAnalysisState, AnalysisStatus
@@ -363,5 +349,4 @@
     assert result.status == AnalysisStatus.SAVE_SUCCEEDED
     
     # Verify article service was called
-    pipeline.article_service.process_article.assert_called_once()
->>>>>>> 17162fbb
+    pipeline.article_service.process_article.assert_called_once()