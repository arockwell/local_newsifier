--- conflicted
+++ resolved
@@ -42,17 +42,7 @@
         published_at=datetime(2025, 1, 1)
     )
 
-<<<<<<< HEAD
-    # Mock the entity tracker and related tools to avoid spaCy loading
-    mock_entity_tracker = MagicMock()
-    mock_entity_extractor = MagicMock()
-    mock_context_analyzer = MagicMock()
-    mock_entity_resolver = MagicMock()
-
-    # Create flow with mock service and tools
-=======
-    # Create flow with mock service and dependencies
->>>>>>> 17162fbb
+    # Create flow with mock service and dependencies to avoid loading spaCy models
     flow = EntityTrackingFlow(
         entity_service=mock_service,
         entity_tracker=mock_entity_tracker,
@@ -60,13 +50,10 @@
         context_analyzer=mock_context_analyzer,
         entity_resolver=mock_entity_resolver
     )
-<<<<<<< HEAD
-=======
 
     # If the class has an async method, replace it with the mock result
     if hasattr(flow, 'process_async'):
         flow.process_async = AsyncMock(return_value=mock_result_state)
->>>>>>> 17162fbb
 
     # Act - call the synchronous method
     result_state = flow.process(state)
@@ -140,17 +127,7 @@
         published_at=datetime(2025, 1, 1)
     )
     
-<<<<<<< HEAD
-    # Mock the entity tracker and related tools to avoid spaCy loading
-    mock_entity_tracker = MagicMock()
-    mock_entity_extractor = MagicMock()
-    mock_context_analyzer = MagicMock()
-    mock_entity_resolver = MagicMock()
-
-    # Create flow with mock service and tools
-=======
-    # Create flow with mock service and dependencies
->>>>>>> 17162fbb
+    # Create flow with mock service and dependencies to avoid loading spaCy models
     flow = EntityTrackingFlow(
         entity_service=mock_service,
         entity_tracker=mock_entity_tracker,
@@ -158,14 +135,11 @@
         context_analyzer=mock_context_analyzer,
         entity_resolver=mock_entity_resolver
     )
-<<<<<<< HEAD
-=======
     
     # If the class has an async method, make sure it doesn't interfere with our test
     if hasattr(flow, 'process_async'):
         # Set it to a mock that won't be called (we're testing the sync path)
         flow.process_async = AsyncMock()
->>>>>>> 17162fbb
     
     # Act - The flow should catch the exception and return the state with error
     result_state = flow.process(state)
