--- conflicted
+++ resolved
@@ -1,11 +1,6 @@
 """Tests for the PublicOpinionFlow."""
 
-<<<<<<< HEAD
-import unittest
-from datetime import datetime, timedelta
-=======
 from datetime import datetime
->>>>>>> 6ba6f6e4
 from unittest.mock import AsyncMock, MagicMock, patch
 
 import pytest
