--- conflicted
+++ resolved
@@ -44,10 +44,6 @@
             
             return flow
 
-<<<<<<< HEAD
-    # This test is no longer applicable since we now require a session to be provided
-    # The injectable pattern ensures dependencies are provided externally
-=======
     def test_init_without_session(self):
         """Test initialization without a database session."""
         mock_session = MagicMock()
@@ -77,7 +73,6 @@
             # Verify session was created
             assert flow.session is not None
             assert flow._owns_session is True
->>>>>>> 17162fbb
 
     def test_analyze_articles_with_ids(self, flow):
         """Test analyzing sentiment for specific articles."""
