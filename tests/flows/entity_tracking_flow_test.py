"""Tests for the Entity Tracking flow."""

from datetime import datetime, timezone
from unittest.mock import MagicMock, Mock, patch

# Mock spaCy and TextBlob before imports
patch("spacy.load", MagicMock(return_value=MagicMock())).start()
patch(
    "textblob.TextBlob",
    MagicMock(return_value=MagicMock(sentiment=MagicMock(polarity=0.5, subjectivity=0.7))),
).start()
patch("spacy.language.Language", MagicMock()).start()

from local_newsifier.flows.entity_tracking_flow import EntityTrackingFlow
from local_newsifier.models.state import (EntityBatchTrackingState, EntityDashboardState,
                                          EntityRelationshipState, EntityTrackingState)
from local_newsifier.services.entity_service import EntityService


@patch("local_newsifier.flows.entity_tracking_flow.EntityExtractor")
@patch("local_newsifier.flows.entity_tracking_flow.ContextAnalyzer")
@patch("local_newsifier.flows.entity_tracking_flow.EntityResolver")
@patch("local_newsifier.flows.entity_tracking_flow.EntityTracker")
@patch("local_newsifier.flows.entity_tracking_flow.EntityService")
def test_entity_tracking_flow_init(
    mock_entity_service_class,
    mock_tracker_class,
    mock_resolver_class,
    mock_context_analyzer_class,
    mock_extractor_class,
):
    """Test initializing the entity tracking flow with defaults."""
    # Setup mocks
    mock_entity_service = Mock(spec=EntityService)
    mock_entity_service_class.return_value = mock_entity_service

    mock_tracker = Mock()
    mock_tracker_class.return_value = mock_tracker

    mock_extractor = Mock()
    mock_extractor_class.return_value = mock_extractor

    mock_analyzer = Mock()
    mock_context_analyzer_class.return_value = mock_analyzer

    mock_resolver = Mock()
    mock_resolver_class.return_value = mock_resolver

    # Initialize flow
    flow = EntityTrackingFlow()

    # Verify service and tools were created
    assert flow.entity_service is not None
    assert flow.session is None
    assert flow._entity_tracker is not None
    assert flow._entity_extractor is not None
    assert flow._context_analyzer is not None
    assert flow._entity_resolver is not None


@patch("local_newsifier.flows.entity_tracking_flow.EntityExtractor")
@patch("local_newsifier.flows.entity_tracking_flow.ContextAnalyzer")
@patch("local_newsifier.flows.entity_tracking_flow.EntityResolver")
@patch("local_newsifier.flows.entity_tracking_flow.EntityTracker")
def test_entity_tracking_flow_init_with_dependencies(
    mock_tracker_class, mock_resolver_class, mock_context_analyzer_class, mock_extractor_class
):
    """Test initializing the entity tracking flow with provided dependencies."""
    # Setup mocks
    mock_entity_service = Mock(spec=EntityService)
    mock_entity_tracker = Mock()
    mock_entity_extractor = Mock()
    mock_context_analyzer = Mock()
    mock_entity_resolver = Mock()
    mock_session_factory = Mock()
    mock_session = Mock()

    # Initialize flow with mock dependencies
    flow = EntityTrackingFlow(
        entity_service=mock_entity_service,
        entity_tracker=mock_entity_tracker,
        entity_extractor=mock_entity_extractor,
        context_analyzer=mock_context_analyzer,
        entity_resolver=mock_entity_resolver,
        session_factory=mock_session_factory,
        session=mock_session,
    )

    # Verify dependencies were used
    assert flow.entity_service is mock_entity_service
    assert flow._entity_tracker is mock_entity_tracker
    assert flow._entity_extractor is mock_entity_extractor
    assert flow._context_analyzer is mock_context_analyzer
    assert flow._entity_resolver is mock_entity_resolver
    assert flow.session is mock_session


@patch("local_newsifier.flows.entity_tracking_flow.EntityExtractor")
@patch("local_newsifier.flows.entity_tracking_flow.ContextAnalyzer")
@patch("local_newsifier.flows.entity_tracking_flow.EntityResolver")
@patch("local_newsifier.flows.entity_tracking_flow.EntityTracker")
def test_process_method(
<<<<<<< HEAD
    mock_tracker_class,
    mock_resolver_class,
    mock_context_analyzer_class,
    mock_extractor_class,
    event_loop_fixture,
=======
    mock_tracker_class, mock_resolver_class, mock_context_analyzer_class, mock_extractor_class
>>>>>>> 6ba6f6e4
):
    """Test the process method."""
    # Setup mocks
    mock_entity_service = Mock(spec=EntityService)
    mock_entity_tracker = Mock()
    mock_entity_extractor = Mock()
    mock_context_analyzer = Mock()
    mock_entity_resolver = Mock()

    mock_state = Mock(spec=EntityTrackingState)
    mock_result_state = Mock(spec=EntityTrackingState)
    mock_entity_service.process_article_with_state.return_value = mock_result_state

    # Set up component mocks
    mock_tracker = Mock()
    mock_tracker_class.return_value = mock_tracker
    mock_extractor = Mock()
    mock_extractor_class.return_value = mock_extractor
    mock_analyzer = Mock()
    mock_context_analyzer_class.return_value = mock_analyzer
    mock_resolver = Mock()
    mock_resolver_class.return_value = mock_resolver

    # Initialize flow with mock dependencies to avoid loading spaCy models
    flow = EntityTrackingFlow(
        entity_service=mock_entity_service,
        entity_tracker=mock_entity_tracker,
        entity_extractor=mock_entity_extractor,
        context_analyzer=mock_context_analyzer,
        entity_resolver=mock_entity_resolver,
    )

    # Call process method
    result = flow.process(mock_state)

    # Verify service method was called
    mock_entity_service.process_article_with_state.assert_called_once_with(mock_state)
    assert result is mock_result_state


@patch("local_newsifier.flows.entity_tracking_flow.EntityExtractor")
@patch("local_newsifier.flows.entity_tracking_flow.ContextAnalyzer")
@patch("local_newsifier.flows.entity_tracking_flow.EntityResolver")
@patch("local_newsifier.flows.entity_tracking_flow.EntityTracker")
def test_process_new_articles_method(
<<<<<<< HEAD
    mock_tracker_class,
    mock_resolver_class,
    mock_context_analyzer_class,
    mock_extractor_class,
    event_loop_fixture,
=======
    mock_tracker_class, mock_resolver_class, mock_context_analyzer_class, mock_extractor_class
>>>>>>> 6ba6f6e4
):
    """Test the process_new_articles method."""
    # Setup mocks
    mock_entity_service = Mock(spec=EntityService)
    mock_entity_tracker = Mock()
    mock_entity_extractor = Mock()
    mock_context_analyzer = Mock()
    mock_entity_resolver = Mock()

    mock_result_state = Mock(spec=EntityBatchTrackingState)
    mock_entity_service.process_articles_batch.return_value = mock_result_state

    # Initialize flow with mock dependencies to avoid loading spaCy models
    flow = EntityTrackingFlow(
        entity_service=mock_entity_service,
        entity_tracker=mock_entity_tracker,
        entity_extractor=mock_entity_extractor,
        context_analyzer=mock_context_analyzer,
        entity_resolver=mock_entity_resolver,
    )

    # Call process_new_articles method
    result = flow.process_new_articles()

    # Verify service method was called with correct state
    mock_entity_service.process_articles_batch.assert_called_once()
    # Verify state passed to process_articles_batch has status_filter="analyzed"
    called_state = mock_entity_service.process_articles_batch.call_args[0][0]
    assert isinstance(called_state, EntityBatchTrackingState)
    assert called_state.status_filter == "analyzed"
    assert result is mock_result_state


@patch("local_newsifier.flows.entity_tracking_flow.article_crud")
@patch("local_newsifier.flows.entity_tracking_flow.EntityExtractor")
@patch("local_newsifier.flows.entity_tracking_flow.ContextAnalyzer")
@patch("local_newsifier.flows.entity_tracking_flow.EntityResolver")
@patch("local_newsifier.flows.entity_tracking_flow.EntityTracker")
def test_process_article_method(
    mock_tracker_class,
    mock_resolver_class,
    mock_context_analyzer_class,
    mock_extractor_class,
    mock_article_crud,
<<<<<<< HEAD
    event_loop_fixture,
=======
>>>>>>> 6ba6f6e4
):
    """Test the process_article method (legacy)."""
    # Setup mocks
    mock_entity_service = Mock()  # Don't use spec to avoid attribute constraints
    mock_entity_tracker = Mock()
    mock_entity_extractor = Mock()
    mock_context_analyzer = Mock()
    mock_entity_resolver = Mock()

    mock_session = Mock()
    mock_article = Mock()
    mock_article.id = 123
    mock_article.content = "Test content"
    mock_article.title = "Test title"
    mock_article.published_at = datetime.now(timezone.utc)

    # Setup session context manager mock properly
    mock_context_manager = MagicMock()
    mock_context_manager.__enter__.return_value = mock_session
    mock_context_manager.__exit__.return_value = None
    mock_entity_service.session_factory.return_value = mock_context_manager

    # Configure article crud mock
    mock_article_crud.get.return_value = mock_article

    # Configure result state
    mock_result_state = Mock(spec=EntityTrackingState)
    mock_result_state.entities = [{"entity": "test"}]
    mock_entity_service.process_article_with_state.return_value = mock_result_state

    # Initialize flow with mock dependencies to avoid loading spaCy models
    flow = EntityTrackingFlow(
        entity_service=mock_entity_service,
        entity_tracker=mock_entity_tracker,
        entity_extractor=mock_entity_extractor,
        context_analyzer=mock_context_analyzer,
        entity_resolver=mock_entity_resolver,
    )

    # Call process_article method
    result = flow.process_article(article_id=123)

    # Verify article was retrieved
    mock_article_crud.get.assert_called_once_with(mock_session, id=123)

    # Verify process was called with correct state
    mock_entity_service.process_article_with_state.assert_called_once()
    called_state = mock_entity_service.process_article_with_state.call_args[0][0]
    assert isinstance(called_state, EntityTrackingState)
    assert called_state.article_id == 123

    # Verify result
    assert result == [{"entity": "test"}]


@patch("local_newsifier.flows.entity_tracking_flow.EntityExtractor")
@patch("local_newsifier.flows.entity_tracking_flow.ContextAnalyzer")
@patch("local_newsifier.flows.entity_tracking_flow.EntityResolver")
@patch("local_newsifier.flows.entity_tracking_flow.EntityTracker")
def test_get_entity_dashboard_method(
<<<<<<< HEAD
    mock_tracker_class,
    mock_resolver_class,
    mock_context_analyzer_class,
    mock_extractor_class,
    event_loop_fixture,
=======
    mock_tracker_class, mock_resolver_class, mock_context_analyzer_class, mock_extractor_class
>>>>>>> 6ba6f6e4
):
    """Test the get_entity_dashboard method."""
    # Setup mocks
    mock_entity_service = Mock(spec=EntityService)
    mock_entity_tracker = Mock()
    mock_entity_extractor = Mock()
    mock_context_analyzer = Mock()
    mock_entity_resolver = Mock()

    mock_result_state = Mock(spec=EntityDashboardState)
    mock_result_state.dashboard_data = {"dashboard": "data"}
    mock_entity_service.generate_entity_dashboard.return_value = mock_result_state

    # Initialize flow with mock dependencies to avoid loading spaCy models
    flow = EntityTrackingFlow(
        entity_service=mock_entity_service,
        entity_tracker=mock_entity_tracker,
        entity_extractor=mock_entity_extractor,
        context_analyzer=mock_context_analyzer,
        entity_resolver=mock_entity_resolver,
    )

    # Call get_entity_dashboard method
    result = flow.get_entity_dashboard(days=30, entity_type="PERSON")

    # Verify service method was called with correct state
    mock_entity_service.generate_entity_dashboard.assert_called_once()
    called_state = mock_entity_service.generate_entity_dashboard.call_args[0][0]
    assert isinstance(called_state, EntityDashboardState)
    assert called_state.days == 30
    assert called_state.entity_type == "PERSON"

    # Verify result
    assert result == {"dashboard": "data"}


@patch("local_newsifier.flows.entity_tracking_flow.EntityExtractor")
@patch("local_newsifier.flows.entity_tracking_flow.ContextAnalyzer")
@patch("local_newsifier.flows.entity_tracking_flow.EntityResolver")
@patch("local_newsifier.flows.entity_tracking_flow.EntityTracker")
def test_find_entity_relationships_method(
<<<<<<< HEAD
    mock_tracker_class,
    mock_resolver_class,
    mock_context_analyzer_class,
    mock_extractor_class,
    event_loop_fixture,
=======
    mock_tracker_class, mock_resolver_class, mock_context_analyzer_class, mock_extractor_class
>>>>>>> 6ba6f6e4
):
    """Test the find_entity_relationships method."""
    # Setup mocks
    mock_entity_service = Mock(spec=EntityService)
    mock_entity_tracker = Mock()
    mock_entity_extractor = Mock()
    mock_context_analyzer = Mock()
    mock_entity_resolver = Mock()

    mock_result_state = Mock(spec=EntityRelationshipState)
    mock_result_state.relationship_data = {"relationship": "data"}
    mock_entity_service.find_entity_relationships.return_value = mock_result_state

    # Initialize flow with mock dependencies to avoid loading spaCy models
    flow = EntityTrackingFlow(
        entity_service=mock_entity_service,
        entity_tracker=mock_entity_tracker,
        entity_extractor=mock_entity_extractor,
        context_analyzer=mock_context_analyzer,
        entity_resolver=mock_entity_resolver,
    )

    # Call find_entity_relationships method
    result = flow.find_entity_relationships(entity_id=456, days=15)

    # Verify service method was called with correct state
    mock_entity_service.find_entity_relationships.assert_called_once()
    called_state = mock_entity_service.find_entity_relationships.call_args[0][0]
    assert isinstance(called_state, EntityRelationshipState)
    assert called_state.entity_id == 456
    assert called_state.days == 15

    # Verify result
    assert result == {"relationship": "data"}<|MERGE_RESOLUTION|>--- conflicted
+++ resolved
@@ -100,15 +100,7 @@
 @patch("local_newsifier.flows.entity_tracking_flow.EntityResolver")
 @patch("local_newsifier.flows.entity_tracking_flow.EntityTracker")
 def test_process_method(
-<<<<<<< HEAD
-    mock_tracker_class,
-    mock_resolver_class,
-    mock_context_analyzer_class,
-    mock_extractor_class,
-    event_loop_fixture,
-=======
-    mock_tracker_class, mock_resolver_class, mock_context_analyzer_class, mock_extractor_class
->>>>>>> 6ba6f6e4
+    mock_tracker_class, mock_resolver_class, mock_context_analyzer_class, mock_extractor_class
 ):
     """Test the process method."""
     # Setup mocks
@@ -154,15 +146,7 @@
 @patch("local_newsifier.flows.entity_tracking_flow.EntityResolver")
 @patch("local_newsifier.flows.entity_tracking_flow.EntityTracker")
 def test_process_new_articles_method(
-<<<<<<< HEAD
-    mock_tracker_class,
-    mock_resolver_class,
-    mock_context_analyzer_class,
-    mock_extractor_class,
-    event_loop_fixture,
-=======
-    mock_tracker_class, mock_resolver_class, mock_context_analyzer_class, mock_extractor_class
->>>>>>> 6ba6f6e4
+    mock_tracker_class, mock_resolver_class, mock_context_analyzer_class, mock_extractor_class
 ):
     """Test the process_new_articles method."""
     # Setup mocks
@@ -207,10 +191,6 @@
     mock_context_analyzer_class,
     mock_extractor_class,
     mock_article_crud,
-<<<<<<< HEAD
-    event_loop_fixture,
-=======
->>>>>>> 6ba6f6e4
 ):
     """Test the process_article method (legacy)."""
     # Setup mocks
@@ -271,15 +251,7 @@
 @patch("local_newsifier.flows.entity_tracking_flow.EntityResolver")
 @patch("local_newsifier.flows.entity_tracking_flow.EntityTracker")
 def test_get_entity_dashboard_method(
-<<<<<<< HEAD
-    mock_tracker_class,
-    mock_resolver_class,
-    mock_context_analyzer_class,
-    mock_extractor_class,
-    event_loop_fixture,
-=======
-    mock_tracker_class, mock_resolver_class, mock_context_analyzer_class, mock_extractor_class
->>>>>>> 6ba6f6e4
+    mock_tracker_class, mock_resolver_class, mock_context_analyzer_class, mock_extractor_class
 ):
     """Test the get_entity_dashboard method."""
     # Setup mocks
@@ -321,15 +293,7 @@
 @patch("local_newsifier.flows.entity_tracking_flow.EntityResolver")
 @patch("local_newsifier.flows.entity_tracking_flow.EntityTracker")
 def test_find_entity_relationships_method(
-<<<<<<< HEAD
-    mock_tracker_class,
-    mock_resolver_class,
-    mock_context_analyzer_class,
-    mock_extractor_class,
-    event_loop_fixture,
-=======
-    mock_tracker_class, mock_resolver_class, mock_context_analyzer_class, mock_extractor_class
->>>>>>> 6ba6f6e4
+    mock_tracker_class, mock_resolver_class, mock_context_analyzer_class, mock_extractor_class
 ):
     """Test the find_entity_relationships method."""
     # Setup mocks
