--- conflicted
+++ resolved
@@ -84,34 +84,6 @@
     assert flow.session is mock_session
 
 
-<<<<<<< HEAD
-@patch("local_newsifier.flows.entity_tracking_flow.EntityTrackingFlow")
-@patch("local_newsifier.flows.entity_tracking_flow.EntityService")
-@patch("local_newsifier.flows.entity_tracking_flow.EntityTrackingState")
-@patch("local_newsifier.flows.entity_tracking_flow.TrackingStatus")
-def test_process_method_mocked(mock_tracking_status, mock_state_class, mock_entity_service_class, mock_flow_class):
-    """Test the process method using complete mocking."""
-    # Skip this test as it requires more complex mocking
-    pytest.skip("Needs complex mocking due to crewai integration")
-    
-    # Setup mocks
-    mock_entity_service = Mock()
-    mock_entity_service_class.return_value = mock_entity_service
-    
-    mock_state = Mock()
-    mock_state_class.return_value = mock_state
-    
-    mock_result_state = Mock()
-    mock_entity_service.process_article_with_state.return_value = mock_result_state
-    
-    # Setup tracking status
-    mock_tracking_status.FAILED = "FAILED"
-    
-    # Create flow instance with mocked process method
-    mock_flow = Mock()
-    mock_flow_class.return_value = mock_flow
-    mock_flow.process.return_value = mock_result_state
-=======
 @ci_skip("Event loop closure issues in CI")
 def test_process_method(event_loop_fixture):
     """Test the process method."""
@@ -134,23 +106,18 @@
         context_analyzer=mock_context_analyzer,
         entity_resolver=mock_entity_resolver
     )
->>>>>>> 17162fbb
-    
-    # Call the mocked process method
-    result = mock_flow.process(mock_state)
+    
+    # Call the process method
+    result = flow.process(mock_state)
     
     # Verify expectations
-    mock_flow.process.assert_called_once_with(mock_state)
+    mock_entity_service.process_article_with_state.assert_called_once_with(mock_state)
     assert result is mock_result_state
 
 
 @ci_skip("Batch processing issues in CI")
 def test_process_new_articles_method(event_loop_fixture):
     """Test the process_new_articles method."""
-<<<<<<< HEAD
-    # Skip this test as it requires more complex mocking
-    pytest.skip("Needs complex mocking due to crewai integration")
-=======
     # Setup mocks
     mock_entity_service = Mock(spec=EntityService)
     mock_entity_tracker = Mock()
@@ -180,17 +147,12 @@
     assert isinstance(called_state, EntityBatchTrackingState)
     assert called_state.status_filter == "analyzed"
     assert result is mock_result_state
->>>>>>> 17162fbb
 
 
 @patch("local_newsifier.flows.entity_tracking_flow.article_crud")
 @ci_skip("Database session management issues in CI")
 def test_process_article_method(mock_article_crud, event_loop_fixture):
     """Test the process_article method (legacy)."""
-<<<<<<< HEAD
-    # Skip this test as it requires more complex mocking
-    pytest.skip("Needs complex mocking due to crewai integration")
-=======
     # Setup mocks
     mock_entity_service = Mock()  # Don't use spec to avoid attribute constraints
     mock_entity_tracker = Mock()
@@ -242,16 +204,11 @@
     
     # Verify result
     assert result == [{"entity": "test"}]
->>>>>>> 17162fbb
 
 
 @ci_skip("Dashboard generation issues in CI")
 def test_get_entity_dashboard_method(event_loop_fixture):
     """Test the get_entity_dashboard method."""
-<<<<<<< HEAD
-    # Skip this test as it requires more complex mocking
-    pytest.skip("Needs complex mocking due to crewai integration")
-=======
     # Setup mocks
     mock_entity_service = Mock(spec=EntityService)
     mock_entity_tracker = Mock()
@@ -284,16 +241,11 @@
     
     # Verify result
     assert result == {"dashboard": "data"}
->>>>>>> 17162fbb
 
 
 @ci_skip("Entity relationship analysis issues in CI")
 def test_find_entity_relationships_method(event_loop_fixture):
     """Test the find_entity_relationships method."""
-<<<<<<< HEAD
-    # Skip this test as it requires more complex mocking
-    pytest.skip("Needs complex mocking due to crewai integration")
-=======
     # Setup mocks
     mock_entity_service = Mock(spec=EntityService)
     mock_entity_tracker = Mock()
@@ -325,5 +277,4 @@
     assert called_state.days == 15
     
     # Verify result
-    assert result == {"relationship": "data"}
->>>>>>> 17162fbb
+    assert result == {"relationship": "data"}