"""Tests for SentimentAnalyzer provider functions."""

from unittest.mock import MagicMock, patch

import pytest


@pytest.fixture
def mock_nlp():
    """Create a mock spaCy NLP model."""
    return MagicMock()


@pytest.fixture
def mock_container(mock_nlp):
    """Create a mock provider environment with dependencies."""
    # Inject the mock into the provider environment
    with patch("local_newsifier.di.providers.get_nlp_model", return_value=mock_nlp):
        yield None


<<<<<<< HEAD
@patch("fastapi_injectable.decorator.run_coroutine_sync")
def test_get_sentiment_analyzer_config(mock_run_sync, event_loop_fixture):
    """Test the sentiment analyzer configuration provider."""
    # Set up the mock to use our event loop
    mock_run_sync.side_effect = lambda x: event_loop_fixture.run_until_complete(x)

=======
def test_get_sentiment_analyzer_config():
    """Test the sentiment analyzer configuration provider."""
>>>>>>> 6ba6f6e4
    # Import here to avoid circular imports
    from local_newsifier.di.providers import get_sentiment_analyzer_config

    # Get configuration from the provider
    config = get_sentiment_analyzer_config()

    # Verify it has the expected keys
    assert isinstance(config, dict)
    assert "model_name" in config
    assert config["model_name"] == "en_core_web_sm"


<<<<<<< HEAD
@patch("fastapi_injectable.decorator.run_coroutine_sync")
def test_get_sentiment_analyzer_tool(mock_run_sync, mock_container, mock_nlp, event_loop_fixture):
    """Test the sentiment analyzer tool provider."""
    # Set up the mock to use our event loop
    mock_run_sync.side_effect = lambda x: event_loop_fixture.run_until_complete(x)

=======
def test_get_sentiment_analyzer_tool(mock_container, mock_nlp):
    """Test the sentiment analyzer tool provider."""
>>>>>>> 6ba6f6e4
    # Import here to avoid circular imports
    from local_newsifier.di.providers import get_sentiment_analyzer_tool

    with patch("local_newsifier.di.providers.get_nlp_model", return_value=mock_nlp):
        # Get the sentiment analyzer from the provider
        sentiment_analyzer = get_sentiment_analyzer_tool()

        # Verify it has the right attributes
        assert hasattr(sentiment_analyzer, "analyze_sentiment")

        # Verify it's using the injected NLP model
        assert sentiment_analyzer.nlp is mock_nlp


# Skip this test to avoid issues with PublicOpinionFlow's crewai imports
@pytest.mark.skip(reason="Skipping public opinion flow test due to crewai dependency")
def test_public_opinion_flow_with_sentiment_analyzer(mock_container, mock_nlp):
    """Test the public opinion flow provider with sentiment analyzer."""
    pass<|MERGE_RESOLUTION|>--- conflicted
+++ resolved
@@ -19,17 +19,8 @@
         yield None
 
 
-<<<<<<< HEAD
-@patch("fastapi_injectable.decorator.run_coroutine_sync")
-def test_get_sentiment_analyzer_config(mock_run_sync, event_loop_fixture):
-    """Test the sentiment analyzer configuration provider."""
-    # Set up the mock to use our event loop
-    mock_run_sync.side_effect = lambda x: event_loop_fixture.run_until_complete(x)
-
-=======
 def test_get_sentiment_analyzer_config():
     """Test the sentiment analyzer configuration provider."""
->>>>>>> 6ba6f6e4
     # Import here to avoid circular imports
     from local_newsifier.di.providers import get_sentiment_analyzer_config
 
@@ -42,17 +33,8 @@
     assert config["model_name"] == "en_core_web_sm"
 
 
-<<<<<<< HEAD
-@patch("fastapi_injectable.decorator.run_coroutine_sync")
-def test_get_sentiment_analyzer_tool(mock_run_sync, mock_container, mock_nlp, event_loop_fixture):
-    """Test the sentiment analyzer tool provider."""
-    # Set up the mock to use our event loop
-    mock_run_sync.side_effect = lambda x: event_loop_fixture.run_until_complete(x)
-
-=======
 def test_get_sentiment_analyzer_tool(mock_container, mock_nlp):
     """Test the sentiment analyzer tool provider."""
->>>>>>> 6ba6f6e4
     # Import here to avoid circular imports
     from local_newsifier.di.providers import get_sentiment_analyzer_tool
 
