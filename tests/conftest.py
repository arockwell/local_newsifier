--- conflicted
+++ resolved
@@ -3,12 +3,9 @@
 import os
 import uuid
 import subprocess
+import time
 from typing import Generator
-<<<<<<< HEAD
 from pathlib import Path
-=======
-import time
->>>>>>> c284c9de
 
 import pytest
 import psycopg2
