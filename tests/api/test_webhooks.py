"""
Test the webhook API endpoints.

These tests verify that webhook endpoints correctly handle
incoming webhooks from external services like Apify for validation
and logging. Data processing functionality will be tested separately.
"""

import datetime
import uuid
from unittest.mock import Mock

import pytest

from tests.ci_skip_config import ci_skip_async


@pytest.fixture(scope="module", autouse=True)
def mock_db():
    """Mock database calls for testing."""
    # Save original get_engine function
    from unittest.mock import MagicMock

    from local_newsifier.database import engine

    original_get_engine = engine.get_engine

    # Replace with mock function
    engine.get_engine = lambda: MagicMock()

    # Yield control back to test
    yield

    # Restore original function after tests
    engine.get_engine = original_get_engine


@pytest.fixture
def mock_webhook_service():
    """Helper fixture to override webhook service dependency."""
    from local_newsifier.api.dependencies import get_apify_webhook_service
    from local_newsifier.api.main import app

    # Store original overrides
    original_overrides = app.dependency_overrides.copy()

    def _override_service(mock_service):
        """Override the webhook service with a mock."""
        app.dependency_overrides[get_apify_webhook_service] = lambda: mock_service

    yield _override_service

    # Restore original overrides
    app.dependency_overrides = original_overrides


class TestApifyWebhookInfrastructure:
    """Test suite for Apify webhook infrastructure (validation and logging only)."""

    @ci_skip_async
    def test_apify_webhook_invalid_signature(self, client, monkeypatch, mock_webhook_service):
        """Test that the webhook rejects requests with invalid signatures."""
        # Set a webhook secret
        monkeypatch.setattr(
            "local_newsifier.config.settings.settings.APIFY_WEBHOOK_SECRET", "test_secret"
        )

        # Create a sample webhook payload
        payload = {
            "createdAt": datetime.datetime.now().isoformat(),
            "eventType": "ACTOR.RUN.SUCCEEDED",
            "actorId": "test_actor",
            "actorRunId": str(uuid.uuid4()),
            "userId": "test_user",
            "defaultKeyValueStoreId": "test_kvs",
            "defaultDatasetId": "test_dataset",
            "startedAt": datetime.datetime.now().isoformat(),
            "status": "SUCCEEDED",
            "webhookId": str(uuid.uuid4()),
        }

        # Mock the dependency injection to return error for invalid signature
        mock_service = Mock()
        mock_service.handle_webhook = Mock(
            return_value={"status": "error", "message": "Invalid signature"}
        )

        mock_webhook_service(mock_service)

        # Send request with wrong signature header
        response = client.post(
            "/webhooks/apify",
            json=payload,
            headers={"Apify-Webhook-Signature": "wrong_signature"},
        )

        # Should return bad request
        assert response.status_code == 400
        assert "Invalid signature" in response.json()["detail"]

    @ci_skip_async
    def test_apify_webhook_valid_payload(self, client, monkeypatch, mock_webhook_service):
        """Test that the webhook accepts valid payloads without signature."""
        # Clear webhook secret for this test
        monkeypatch.setattr("local_newsifier.config.settings.settings.APIFY_WEBHOOK_SECRET", None)

        # Create a sample webhook payload
        payload = {
            "createdAt": datetime.datetime.now().isoformat(),
            "eventType": "ACTOR.RUN.SUCCEEDED",
            "actorId": "test_actor",
            "actorRunId": str(uuid.uuid4()),
            "userId": "test_user",
            "defaultKeyValueStoreId": "test_kvs",
            "defaultDatasetId": "test_dataset",
            "startedAt": datetime.datetime.now().isoformat(),
            "status": "SUCCEEDED",
            "webhookId": str(uuid.uuid4()),
        }

        # Mock the dependency injection to return a mock service
        mock_service = Mock()
        mock_service.handle_webhook = Mock(
            return_value={
                "status": "ok",
                "message": "Webhook processed. Articles created: 0",
                "run_id": payload["actorRunId"],
                "articles_created": 0,
                "actor_id": "test_actor",
                "dataset_id": "test_dataset",
            }
        )

        # Override the service
        mock_webhook_service(mock_service)

        # Send request to webhook endpoint
        response = client.post("/webhooks/apify", json=payload)

        # Should be accepted
        assert response.status_code == 202
        response_data = response.json()
        assert response_data["status"] == "accepted"
        assert response_data["actor_id"] == "test_actor"
        assert response_data["dataset_id"] == "test_dataset"
        assert response_data["processing_status"] == "completed"
        assert "processed" in response_data["message"].lower()

    @ci_skip_async
    def test_apify_webhook_no_secret_configured(self, client, monkeypatch, mock_webhook_service):
        """Test that the webhook accepts all requests when no secret is configured."""
        # Clear the webhook secret
        monkeypatch.setattr("local_newsifier.config.settings.settings.APIFY_WEBHOOK_SECRET", None)

        # Create a sample webhook payload without secret
        payload = {
            "createdAt": datetime.datetime.now().isoformat(),
            "eventType": "ACTOR.RUN.FAILED",
            "actorId": "test_actor",
            "actorRunId": str(uuid.uuid4()),
            "userId": "test_user",
            "defaultKeyValueStoreId": "test_kvs",
            "defaultDatasetId": "test_dataset",
            "startedAt": datetime.datetime.now().isoformat(),
            "status": "FAILED",
            "webhookId": str(uuid.uuid4()),
        }

        # Mock the dependency injection to return a mock service
        mock_service = Mock()
        mock_service.handle_webhook = Mock(
            return_value={
                "status": "ok",
                "message": "Webhook processed. Articles created: 0",
                "run_id": payload["actorRunId"],
                "articles_created": 0,
            }
        )

        mock_webhook_service(mock_service)

        # Send request to webhook endpoint
        response = client.post("/webhooks/apify", json=payload)

        # Should be accepted even without secret
        assert response.status_code == 202
        response_data = response.json()
        assert response_data["status"] == "accepted"
        assert response_data["processing_status"] == "completed"

    @ci_skip_async
    def test_apify_webhook_invalid_payload_structure(self, client, mock_webhook_service):
        """Test that the webhook rejects malformed payloads."""
        # Send an invalid payload (missing required fields)
        invalid_payload = {
            "eventType": "ACTOR.RUN.SUCCEEDED",
            # Missing required fields like actorId, actorRunId, etc.
        }

        # Mock the dependency injection to return error for missing fields
        mock_service = Mock()
        mock_service.handle_webhook = Mock(
            return_value={"status": "error", "message": "Missing required fields"}
        )

        mock_webhook_service(mock_service)

        # Send request to webhook endpoint
        response = client.post("/webhooks/apify", json=invalid_payload)

        # Should return 400 for error response from webhook service
        assert response.status_code == 400
        response_data = response.json()
        assert "Missing required fields" in response_data["detail"]

    @ci_skip_async
    def test_apify_webhook_sync_conversion(self, client, monkeypatch, mock_webhook_service):
        """Test that the webhook endpoint is properly converted to sync (no async/await)."""
        # Clear webhook secret for this test
        monkeypatch.setattr("local_newsifier.config.settings.settings.APIFY_WEBHOOK_SECRET", None)

        # Create a sample webhook payload
        payload = {
            "createdAt": datetime.datetime.now().isoformat(),
            "eventType": "ACTOR.RUN.SUCCEEDED",
            "actorId": "test_actor",
            "actorRunId": str(uuid.uuid4()),
            "userId": "test_user",
            "defaultKeyValueStoreId": "test_kvs",
            "defaultDatasetId": "test_dataset",
            "startedAt": datetime.datetime.now().isoformat(),
            "status": "SUCCEEDED",
            "webhookId": str(uuid.uuid4()),
        }

        # Mock the dependency injection to return a mock service
        mock_service = Mock()
        mock_service.handle_webhook = Mock(
            return_value={
                "status": "ok",
                "message": "Webhook processed. Articles created: 0",
                "run_id": payload["actorRunId"],
                "articles_created": 0,
            }
        )

        mock_webhook_service(mock_service)

        # Send request to webhook endpoint
        response = client.post("/webhooks/apify", json=payload)

        # Should be accepted
        assert response.status_code == 202
        response_data = response.json()
        assert response_data["status"] == "accepted"

        # Verify that the mock was called with correct parameters
        mock_service.handle_webhook.assert_called_once()
        call_args = mock_service.handle_webhook.call_args
        assert call_args[1]["payload"] == payload
        assert "raw_payload" in call_args[1]
        assert call_args[1]["signature"] is None  # No signature header sent

    @ci_skip_async
    def test_apify_webhook_exception_handling(self, client, mock_webhook_service):
        """Test that the webhook handles exceptions gracefully."""
        payload = {
            "createdAt": datetime.datetime.now().isoformat(),
            "eventType": "ACTOR.RUN.SUCCEEDED",
            "actorId": "test_actor",
            "actorRunId": str(uuid.uuid4()),
            "userId": "test_user",
            "defaultKeyValueStoreId": "test_kvs",
            "defaultDatasetId": "test_dataset",
            "startedAt": datetime.datetime.now().isoformat(),
            "status": "SUCCEEDED",
            "webhookId": str(uuid.uuid4()),
        }

        # Mock the dependency injection to raise an exception
        mock_service = Mock()
        mock_service.handle_webhook = Mock(side_effect=Exception("Database error"))

        mock_webhook_service(mock_service)

        # Send request to webhook endpoint
        response = client.post("/webhooks/apify", json=payload)

        # Should return accepted response even with error (to prevent Apify retry storms)
        assert response.status_code == 202  # Still accepted but with error status
        response_data = response.json()
<<<<<<< HEAD
        assert response_data["status"] == "accepted"
        assert response_data["processing_status"] == "error"
=======
        assert response_data["status"] == "accepted"  # Always accepted to prevent retry storms
        assert response_data["processing_status"] == "error"  # But processing status shows error
>>>>>>> 8b4ec8e0
        assert "Database error" in response_data["message"]
        assert response_data["error"] == "Database error"

    @ci_skip_async
    def test_apify_webhook_multi_status_acceptance(self, client, monkeypatch, mock_webhook_service):
        """Test that webhooks with different statuses for the same run are both accepted."""
        # Clear webhook secret for this test
        monkeypatch.setattr("local_newsifier.config.settings.settings.APIFY_WEBHOOK_SECRET", None)

        run_id = str(uuid.uuid4())

        # Create STARTED webhook payload
        started_payload = {
            "createdAt": datetime.datetime.now().isoformat(),
            "eventType": "ACTOR.RUN.STARTED",
            "actorId": "test_actor",
            "actorRunId": run_id,
            "userId": "test_user",
            "defaultKeyValueStoreId": "test_kvs",
            "defaultDatasetId": "test_dataset",
            "startedAt": datetime.datetime.now().isoformat(),
            "status": "STARTED",
            "webhookId": str(uuid.uuid4()),
        }

        # Mock the service to accept the STARTED webhook
        mock_service = Mock()
        mock_service.handle_webhook = Mock(
            return_value={
                "status": "ok",
                "message": "Webhook processed. Articles created: 0",
                "run_id": run_id,
                "articles_created": 0,
            }
        )

        mock_webhook_service(mock_service)

        # Send STARTED webhook
        response = client.post("/webhooks/apify", json=started_payload)
        assert response.status_code == 202
        assert response.json()["status"] == "accepted"

        # Create SUCCEEDED webhook payload with same run_id
        succeeded_payload = {
            "createdAt": datetime.datetime.now().isoformat(),
            "eventType": "ACTOR.RUN.SUCCEEDED",
            "actorId": "test_actor",
            "actorRunId": run_id,
            "userId": "test_user",
            "defaultKeyValueStoreId": "test_kvs",
            "defaultDatasetId": "test_dataset",
            "startedAt": datetime.datetime.now().isoformat(),
            "status": "SUCCEEDED",
            "webhookId": str(uuid.uuid4()),
        }

        # Mock the service to accept the SUCCEEDED webhook and create articles
        mock_service.handle_webhook = Mock(
            return_value={
                "status": "ok",
                "message": "Webhook processed. Articles created: 5",
                "run_id": run_id,
                "articles_created": 5,
            }
        )

        # Send SUCCEEDED webhook
        response = client.post("/webhooks/apify", json=succeeded_payload)
        assert response.status_code == 202
        response_data = response.json()
        assert response_data["status"] == "accepted"
        assert response_data["processing_status"] == "completed"
        assert "5" in response_data["message"]

    @ci_skip_async
    def test_apify_webhook_duplicate_same_status_rejected(
        self, client, monkeypatch, mock_webhook_service
    ):
        """Test that duplicate webhooks with the same run_id and status are rejected."""
        # Clear webhook secret for this test
        monkeypatch.setattr("local_newsifier.config.settings.settings.APIFY_WEBHOOK_SECRET", None)

        run_id = str(uuid.uuid4())

        # Create SUCCEEDED webhook payload
        payload = {
            "createdAt": datetime.datetime.now().isoformat(),
            "eventType": "ACTOR.RUN.SUCCEEDED",
            "actorId": "test_actor",
            "actorRunId": run_id,
            "userId": "test_user",
            "defaultKeyValueStoreId": "test_kvs",
            "defaultDatasetId": "test_dataset",
            "startedAt": datetime.datetime.now().isoformat(),
            "status": "SUCCEEDED",
            "webhookId": str(uuid.uuid4()),
        }

        # Mock the service - first call succeeds
        mock_service = Mock()
        mock_service.handle_webhook = Mock(
            return_value={
                "status": "ok",
                "message": "Webhook processed. Articles created: 3",
                "run_id": run_id,
                "articles_created": 3,
            }
        )

        mock_webhook_service(mock_service)

        # Send first SUCCEEDED webhook
        response = client.post("/webhooks/apify", json=payload)
        assert response.status_code == 202
        assert response.json()["status"] == "accepted"

        # Mock the service - second call is duplicate
        mock_service.handle_webhook = Mock(
            return_value={"status": "ok", "message": "Duplicate webhook ignored"}
        )

        # Send duplicate SUCCEEDED webhook
        response = client.post("/webhooks/apify", json=payload)
        assert response.status_code == 202
        response_data = response.json()
        assert response_data["status"] == "accepted"
        assert "duplicate" in response_data["message"].lower()

    @ci_skip_async
    def test_apify_webhook_only_succeeded_creates_articles(
        self, client, monkeypatch, mock_webhook_service
    ):
        """Test that only SUCCEEDED webhooks trigger article creation."""
        # Clear webhook secret for this test
        monkeypatch.setattr("local_newsifier.config.settings.settings.APIFY_WEBHOOK_SECRET", None)

        run_id = str(uuid.uuid4())

        # Test STARTED webhook - should not create articles
        started_payload = {
            "createdAt": datetime.datetime.now().isoformat(),
            "eventType": "ACTOR.RUN.STARTED",
            "actorId": "test_actor",
            "actorRunId": run_id,
            "userId": "test_user",
            "defaultKeyValueStoreId": "test_kvs",
            "defaultDatasetId": "test_dataset",
            "startedAt": datetime.datetime.now().isoformat(),
            "status": "STARTED",
            "webhookId": str(uuid.uuid4()),
        }

        # Mock the service - STARTED status creates no articles
        mock_service = Mock()
        mock_service.handle_webhook = Mock(
            return_value={
                "status": "ok",
                "message": "Webhook processed. Articles created: 0",
                "run_id": run_id,
                "articles_created": 0,
            }
        )

        mock_webhook_service(mock_service)

        # Send STARTED webhook
        response = client.post("/webhooks/apify", json=started_payload)
        assert response.status_code == 202
        response_data = response.json()
        assert response_data["status"] == "accepted"
        assert "0" in response_data["message"] or "no articles" in response_data["message"].lower()

        # Test FAILED webhook - should not create articles
        failed_payload = started_payload.copy()
        failed_payload["eventType"] = "ACTOR.RUN.FAILED"
        failed_payload["status"] = "FAILED"
        failed_payload["webhookId"] = str(uuid.uuid4())

        # Mock the service - FAILED status creates no articles
        mock_service.handle_webhook = Mock(
            return_value={
                "status": "ok",
                "message": "Webhook processed. Articles created: 0",
                "run_id": run_id,
                "articles_created": 0,
            }
        )

        # Send FAILED webhook
        response = client.post("/webhooks/apify", json=failed_payload)
        assert response.status_code == 202
        response_data = response.json()
        assert response_data["status"] == "accepted"
        assert "0" in response_data["message"] or "no articles" in response_data["message"].lower()<|MERGE_RESOLUTION|>--- conflicted
+++ resolved
@@ -289,13 +289,8 @@
         # Should return accepted response even with error (to prevent Apify retry storms)
         assert response.status_code == 202  # Still accepted but with error status
         response_data = response.json()
-<<<<<<< HEAD
-        assert response_data["status"] == "accepted"
-        assert response_data["processing_status"] == "error"
-=======
         assert response_data["status"] == "accepted"  # Always accepted to prevent retry storms
         assert response_data["processing_status"] == "error"  # But processing status shows error
->>>>>>> 8b4ec8e0
         assert "Database error" in response_data["message"]
         assert response_data["error"] == "Database error"
 
