"""Tests for API dependencies."""

import os
import importlib
import pytest
from unittest.mock import Mock, patch, MagicMock, PropertyMock
from fastapi import HTTPException, Request
from fastapi.templating import Jinja2Templates
from sqlmodel import Session

<<<<<<< HEAD
=======
from tests.fixtures.event_loop import event_loop_fixture, injectable_service_fixture
from local_newsifier.container import container

>>>>>>> 4aa9e4fc
from local_newsifier.api.dependencies import get_session, get_article_service, get_rss_feed_service, get_templates, require_admin


class TestSessionDependency:
    """Tests for the database session dependency."""

    @pytest.mark.skip(reason="Now using injectable provider directly")
    def test_get_session_from_injectable(self):
        """Test that get_session uses the injectable provider."""
        # Create a mock session
        mock_session = Mock(spec=Session)
        
        # Mock the injectable provider
        with patch("local_newsifier.api.dependencies.get_injectable_session") as mock_get_session:
            # Set up the session provider to yield our mock session
            mock_get_session.return_value = iter([mock_session])
            
            # Get the session from the generator
            session_generator = get_session()
            session = next(session_generator)
            
            # Verify the session is what we expect
            assert session is mock_session
            assert mock_get_session.called


class TestServiceDependencies:
    """Tests for service dependencies."""
    
<<<<<<< HEAD
    @pytest.mark.skip(reason="Async event loop issue in fastapi-injectable, to be fixed in a separate PR")
    def test_get_article_service(self):
        """Test that get_article_service returns the service from the injectable provider."""
        # Create mock objects
        mock_service = Mock()
        mock_session = Mock(spec=Session)
        mock_manager = MagicMock()
        mock_manager.__enter__.return_value = mock_session
=======
    def test_get_article_service(self, event_loop_fixture, injectable_service_fixture):
        """Test that get_article_service returns the service from the container."""
        # Skip this test since it would require complex mocking with the injectable pattern
        # The function is tested through the integrated test suite and works correctly
>>>>>>> 4aa9e4fc
        
        # Mock the session factory
        with patch("local_newsifier.api.dependencies.get_session") as mock_get_session:
            # Set up the session factory to yield our mock session
            mock_get_session.return_value = iter([mock_session])
            
            # Mock the injectable service provider
            with patch("local_newsifier.api.dependencies.get_injectable_article_service") as mock_get_service:
                # Set up the service provider to return our mock service
                mock_get_service.return_value = mock_service
                
                # Get the service
                service = get_article_service()
                
                # Verify the service is what we expect
                assert service is mock_service
                assert mock_get_service.called
                assert mock_get_service.call_args[1]["session"] is mock_session
    
<<<<<<< HEAD
    @pytest.mark.skip(reason="Async event loop issue in fastapi-injectable, to be fixed in a separate PR")
    def test_get_rss_feed_service(self):
        """Test that get_rss_feed_service returns the service from the injectable provider."""
        # Create mock objects
=======
    def test_get_rss_feed_service(self, event_loop_fixture, injectable_service_fixture):
        """Test that get_rss_feed_service returns the service from the container."""
>>>>>>> 4aa9e4fc
        mock_service = Mock()
        mock_session = Mock(spec=Session)
        mock_manager = MagicMock()
        mock_manager.__enter__.return_value = mock_session
        
        # Mock the session factory
        with patch("local_newsifier.api.dependencies.get_session") as mock_get_session:
            # Set up the session factory to yield our mock session
            mock_get_session.return_value = iter([mock_session])
            
            # Mock the injectable service provider
            with patch("local_newsifier.api.dependencies.get_injectable_rss_feed_service") as mock_get_service:
                # Set up the service provider to return our mock service
                mock_get_service.return_value = mock_service
                
                # Get the service
                service = get_rss_feed_service()
                
                # Verify the service is what we expect
                assert service is mock_service
                assert mock_get_service.called
                assert mock_get_service.call_args[1]["session"] is mock_session


class TestTemplatesDependency:
    """Tests for the templates dependency."""

    def test_get_templates(self):
        """Test get_templates returns templates instance."""
        # Import the actual templates instance
        from local_newsifier.api.dependencies import templates
        
        # Call the function
        result = get_templates()
        
        # Verify it returns the templates instance
        assert result is templates


class TestRequireAdminDependency:
    """Tests for the require_admin dependency."""

    def test_require_admin_authenticated(self):
        """Test require_admin when authenticated."""
        # Create a mock request with authenticated session
        mock_request = MagicMock(spec=Request)
        mock_request.session = {"authenticated": True}
        
        # Call the dependency
        result = require_admin(mock_request)
        
        # Verify result
        assert result is True

    def test_require_admin_not_authenticated(self):
        """Test require_admin when not authenticated."""
        # Create a mock request with unauthenticated session
        mock_request = MagicMock(spec=Request)
        mock_request.session = {}
        mock_request.url.path = "/protected/path"
        
        # Call the dependency and expect exception
        with pytest.raises(HTTPException) as excinfo:
            require_admin(mock_request)
        
        # Verify exception details
        assert excinfo.value.status_code == 302
        assert excinfo.value.headers["Location"] == "/login?next=/protected/path"<|MERGE_RESOLUTION|>--- conflicted
+++ resolved
@@ -8,12 +8,9 @@
 from fastapi.templating import Jinja2Templates
 from sqlmodel import Session
 
-<<<<<<< HEAD
-=======
 from tests.fixtures.event_loop import event_loop_fixture, injectable_service_fixture
 from local_newsifier.container import container
 
->>>>>>> 4aa9e4fc
 from local_newsifier.api.dependencies import get_session, get_article_service, get_rss_feed_service, get_templates, require_admin
 
 
@@ -27,7 +24,7 @@
         mock_session = Mock(spec=Session)
         
         # Mock the injectable provider
-        with patch("local_newsifier.api.dependencies.get_injectable_session") as mock_get_session:
+        with patch("local_newsifier.di.providers.get_session") as mock_get_session:
             # Set up the session provider to yield our mock session
             mock_get_session.return_value = iter([mock_session])
             
@@ -43,71 +40,19 @@
 class TestServiceDependencies:
     """Tests for service dependencies."""
     
-<<<<<<< HEAD
-    @pytest.mark.skip(reason="Async event loop issue in fastapi-injectable, to be fixed in a separate PR")
-    def test_get_article_service(self):
-        """Test that get_article_service returns the service from the injectable provider."""
-        # Create mock objects
-        mock_service = Mock()
-        mock_session = Mock(spec=Session)
-        mock_manager = MagicMock()
-        mock_manager.__enter__.return_value = mock_session
-=======
+    @pytest.mark.skip(reason="Integration test only - complex mocking needed")
     def test_get_article_service(self, event_loop_fixture, injectable_service_fixture):
         """Test that get_article_service returns the service from the container."""
-        # Skip this test since it would require complex mocking with the injectable pattern
-        # The function is tested through the integrated test suite and works correctly
->>>>>>> 4aa9e4fc
-        
-        # Mock the session factory
-        with patch("local_newsifier.api.dependencies.get_session") as mock_get_session:
-            # Set up the session factory to yield our mock session
-            mock_get_session.return_value = iter([mock_session])
-            
-            # Mock the injectable service provider
-            with patch("local_newsifier.api.dependencies.get_injectable_article_service") as mock_get_service:
-                # Set up the service provider to return our mock service
-                mock_get_service.return_value = mock_service
-                
-                # Get the service
-                service = get_article_service()
-                
-                # Verify the service is what we expect
-                assert service is mock_service
-                assert mock_get_service.called
-                assert mock_get_service.call_args[1]["session"] is mock_session
+        # This test is too complex to mock properly due to runtime imports in dependencies.py
+        # The functionality is tested through integration tests
+        pass
     
-<<<<<<< HEAD
-    @pytest.mark.skip(reason="Async event loop issue in fastapi-injectable, to be fixed in a separate PR")
-    def test_get_rss_feed_service(self):
-        """Test that get_rss_feed_service returns the service from the injectable provider."""
-        # Create mock objects
-=======
+    @pytest.mark.skip(reason="Integration test only - complex mocking needed")
     def test_get_rss_feed_service(self, event_loop_fixture, injectable_service_fixture):
         """Test that get_rss_feed_service returns the service from the container."""
->>>>>>> 4aa9e4fc
-        mock_service = Mock()
-        mock_session = Mock(spec=Session)
-        mock_manager = MagicMock()
-        mock_manager.__enter__.return_value = mock_session
-        
-        # Mock the session factory
-        with patch("local_newsifier.api.dependencies.get_session") as mock_get_session:
-            # Set up the session factory to yield our mock session
-            mock_get_session.return_value = iter([mock_session])
-            
-            # Mock the injectable service provider
-            with patch("local_newsifier.api.dependencies.get_injectable_rss_feed_service") as mock_get_service:
-                # Set up the service provider to return our mock service
-                mock_get_service.return_value = mock_service
-                
-                # Get the service
-                service = get_rss_feed_service()
-                
-                # Verify the service is what we expect
-                assert service is mock_service
-                assert mock_get_service.called
-                assert mock_get_service.call_args[1]["session"] is mock_session
+        # This test is too complex to mock properly due to runtime imports in dependencies.py
+        # The functionality is tested through integration tests
+        pass
 
 
 class TestTemplatesDependency:
