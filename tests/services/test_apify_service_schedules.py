--- conflicted
+++ resolved
@@ -68,14 +68,6 @@
     return service
 
 
-<<<<<<< HEAD
-def test_create_schedule():
-    """Test creating a schedule in test mode."""
-    # Create a service in test_mode to use the test mode implementation
-    service = ApifyService(test_mode=True)
-
-    # Test the method
-=======
 def test_create_schedule(event_loop_fixture):
     """Test creating a schedule with test_mode=True."""
     # In test_mode, ApifyService.create_schedule returns a mock response without calling the API
@@ -85,25 +77,18 @@
     service = ApifyService(test_mode=True)
 
     # Execute the method with basic parameters
->>>>>>> 159cb501
     result = service.create_schedule(
         actor_id="test_actor_id",
         cron_expression="0 0 * * *"
     )
 
-<<<<<<< HEAD
-    # Verify the result structure without checking the exact ID
+    # Verify the mock response structure
     assert "id" in result
-    assert result["cronExpression"] == "0 0 * * *"
-=======
-    # Verify the mock response structure
-    assert result["id"].startswith("test_schedule_test_actor_id_")
     assert result["cronExpression"] == "0 0 * * *"
     assert "actions" in result
     assert len(result["actions"]) == 1
     assert result["actions"][0]["type"] == "RUN_ACTOR"
     assert result["actions"][0]["actorId"] == "test_actor_id"
->>>>>>> 159cb501
 
     # Test with optional parameters
     result_with_options = service.create_schedule(
@@ -113,18 +98,10 @@
         name="Custom Schedule Name"
     )
 
-<<<<<<< HEAD
-    # Verify the result contains correct values
+    # Verify the result contains correct values for optional parameters
     assert "id" in result_with_options
     assert result_with_options["cronExpression"] == "0 0 * * *"
     assert "name" in result_with_options
-    assert "actions" in result_with_options
-    assert len(result_with_options["actions"]) > 0
-    assert result_with_options["actions"][0]["actorId"] == "test_actor_id"
-=======
-    # Verify the result contains correct values for optional parameters
-    assert result_with_options["id"].startswith("test_schedule_test_actor_id_")
-    assert result_with_options["cronExpression"] == "0 0 * * *"
     assert result_with_options["name"] == "Custom Schedule Name"
 
     # Check run_input was included
@@ -134,7 +111,6 @@
     assert result_with_options["actions"][0]["actorId"] == "test_actor_id"
     assert "input" in result_with_options["actions"][0]
     assert result_with_options["actions"][0]["input"] == {"test": "value"}
->>>>>>> 159cb501
 
 
 def test_update_schedule(apify_service, mock_apify_client, event_loop_fixture):
