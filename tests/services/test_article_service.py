--- conflicted
+++ resolved
@@ -39,11 +39,8 @@
     service = ArticleService(
         article_crud=mock_article_crud,
         analysis_result_crud=mock_analysis_result_crud,
-<<<<<<< HEAD
         entity_service_factory=lambda: mock_entity_service,
-=======
         entity_service=mock_entity_service,
->>>>>>> aeac710a
         session_factory=lambda: mock_session_manager()
     )
     
@@ -122,11 +119,8 @@
     service = ArticleService(
         article_crud=mock_article_crud,
         analysis_result_crud=mock_analysis_result_crud,
-<<<<<<< HEAD
         entity_service_factory=lambda: MagicMock(),
-=======
         entity_service=MagicMock(),
->>>>>>> aeac710a
         session_factory=lambda: mock_session_manager()
     )
     
@@ -164,11 +158,8 @@
     service = ArticleService(
         article_crud=mock_article_crud,
         analysis_result_crud=MagicMock(),
-<<<<<<< HEAD
         entity_service_factory=lambda: MagicMock(),
-=======
         entity_service=MagicMock(),
->>>>>>> aeac710a
         session_factory=lambda: mock_session_manager()
     )
     
