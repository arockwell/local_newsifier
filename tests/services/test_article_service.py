--- conflicted
+++ resolved
@@ -38,13 +38,8 @@
     service = ArticleService(
         article_crud=mock_article_crud,
         analysis_result_crud=mock_analysis_result_crud,
-<<<<<<< HEAD
-        entity_service=mock_entity_service,
+        entity_service_factory=lambda: mock_entity_service,
         session_factory=lambda: mock_session_manager()
-=======
-        entity_service_factory=lambda: mock_entity_service,
-        session_factory=None
->>>>>>> 1ccd6abc
     )
     
     # Act
@@ -121,13 +116,8 @@
     service = ArticleService(
         article_crud=mock_article_crud,
         analysis_result_crud=mock_analysis_result_crud,
-<<<<<<< HEAD
-        entity_service=MagicMock(),
+        entity_service_factory=lambda: MagicMock(),
         session_factory=lambda: mock_session_manager()
-=======
-        entity_service_factory=lambda: MagicMock(),
-        session_factory=None
->>>>>>> 1ccd6abc
     )
     
     # Act
@@ -163,13 +153,8 @@
     service = ArticleService(
         article_crud=mock_article_crud,
         analysis_result_crud=MagicMock(),
-<<<<<<< HEAD
-        entity_service=MagicMock(),
+        entity_service_factory=lambda: MagicMock(),
         session_factory=lambda: mock_session_manager()
-=======
-        entity_service_factory=lambda: MagicMock(),
-        session_factory=None
->>>>>>> 1ccd6abc
     )
     
     # Act
