--- conflicted
+++ resolved
@@ -1003,42 +1003,6 @@
 #     # Assert - should be set to the mock task
 #     assert local_newsifier.services.rss_feed_service._process_article_task is mock_task
 
-
-<<<<<<< HEAD
-=======
-@pytest.mark.skip(reason="Async event loop issue in fastapi-injectable, to be fixed in a separate PR")
-def test_register_article_service():
-    """Test registering the article service.
-    
-    This test is mainly to maintain backward compatibility during migration.
-    In the future, direct container access should be used instead.
-    """
-    # Create a mock container
-    mock_container = MagicMock(spec=DIContainer)
-    mock_rss_feed_service = MagicMock()
-    
-    # Make the mock container return our mock rss_feed_service
-    def mock_get(name):
-        if name == "rss_feed_service":
-            return mock_rss_feed_service
-        return None
-    
-    mock_container.get.side_effect = mock_get
-    
-    # Mock article service
-    mock_article_service = MagicMock()
-    
-    # Patch the container module import in the function
-    with patch('local_newsifier.container.container', mock_container):
-        # Act
-        register_article_service(mock_article_service)
-        
-        # Assert
-        mock_container.get.assert_called_with("rss_feed_service")
-        assert mock_rss_feed_service.article_service == mock_article_service
->>>>>>> 01373bec
-
-
 @pytest.mark.skip(reason="Async event loop issue in fastapi-injectable, to be fixed in a separate PR")
 def test_process_feed_uses_container_article_service(mock_db_session, mock_session_factory):
     """Test that process_feed uses article_service from the container when not injected."""
