--- conflicted
+++ resolved
@@ -471,9 +471,6 @@
         """Test the purge-duplicates command when duplicates are found."""
         # Set up mock session and mock article_crud
         mock_session = MagicMock()
-<<<<<<< HEAD
-        mock_get_injected_obj.return_value = mock_session
-=======
         mock_article_crud = MagicMock()
         
         # Configure get_injected_obj to return appropriate objects based on the argument
@@ -486,7 +483,6 @@
                 return MagicMock()
                 
         mock_get_injected_obj.side_effect = side_effect
->>>>>>> 742ce4d3
 
         # Create two different article instances
         article1 = MagicMock(spec=Article)
@@ -525,9 +521,6 @@
         """Test the purge-duplicates command with dry run option."""
         # Set up mock session and mock article_crud
         mock_session = MagicMock()
-<<<<<<< HEAD
-        mock_get_injected_obj.return_value = mock_session
-=======
         mock_article_crud = MagicMock()
         
         # Configure get_injected_obj to return appropriate objects based on the argument
@@ -540,7 +533,6 @@
                 return MagicMock()
                 
         mock_get_injected_obj.side_effect = side_effect
->>>>>>> 742ce4d3
 
         # Create two different article instances
         article1 = MagicMock(spec=Article)
@@ -578,9 +570,6 @@
         """Test the purge-duplicates command with JSON output."""
         # Set up mock session and mock article_crud
         mock_session = MagicMock()
-<<<<<<< HEAD
-        mock_get_injected_obj.return_value = mock_session
-=======
         mock_article_crud = MagicMock()
         
         # Configure get_injected_obj to return appropriate objects based on the argument
@@ -593,7 +582,6 @@
                 return MagicMock()
                 
         mock_get_injected_obj.side_effect = side_effect
->>>>>>> 742ce4d3
 
         # Create two different article instances
         article1 = MagicMock(spec=Article)
