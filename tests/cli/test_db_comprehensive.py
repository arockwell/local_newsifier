"""Comprehensive tests for database diagnostics CLI commands."""

import pytest
import json
from unittest.mock import patch, MagicMock, call
from datetime import datetime, timezone
from click.testing import CliRunner

from local_newsifier.cli.main import cli
from local_newsifier.models.article import Article
from local_newsifier.models.entity import Entity
from local_newsifier.models.rss_feed import RSSFeed, RSSFeedProcessingLog
from local_newsifier.di.providers import (
    get_session, 
    get_article_crud, 
    get_rss_feed_crud,
    get_entity_crud,
    get_feed_processing_log_crud
)


@pytest.fixture
def mock_article():
    """Create a mock article for testing."""
    article = MagicMock(spec=Article)
    article.id = 1
    article.title = "Test Article"
    article.url = "https://example.com/test"
    article.source = "test_source"
    article.status = "processed"
    article.content = "This is test content" * 10  # Some content with length
    article.created_at = datetime.now(timezone.utc)
    article.updated_at = datetime.now(timezone.utc)
    article.published_at = datetime.now(timezone.utc)
    article.scraped_at = datetime.now(timezone.utc)
    return article


@pytest.fixture
def mock_feed():
    """Create a mock RSS feed for testing."""
    feed = MagicMock(spec=RSSFeed)
    feed.id = 1
    feed.name = "Test Feed"
    feed.url = "https://example.com/feed.xml"
    feed.description = "A test feed"
    feed.is_active = True
    feed.created_at = datetime.now(timezone.utc)
    feed.updated_at = datetime.now(timezone.utc)
    feed.last_fetched_at = datetime.now(timezone.utc)
    return feed


@pytest.fixture
def mock_feed_log():
    """Create a mock RSS feed processing log for testing."""
    log = MagicMock(spec=RSSFeedProcessingLog)
    log.id = 1
    log.feed_id = 1
    log.status = "success"
    log.started_at = datetime.now(timezone.utc)
    log.completed_at = datetime.now(timezone.utc)
    log.articles_found = 10
    log.articles_added = 5
    log.error_message = None
    return log


@pytest.fixture
def mock_entity():
    """Create a mock entity for testing."""
    entity = MagicMock(spec=Entity)
    entity.id = 1
    entity.name = "Test Entity"
    entity.entity_type = "PERSON"
    entity.created_at = datetime.now(timezone.utc)
    entity.updated_at = datetime.now(timezone.utc)
    return entity


class TestDBStats:
    """Tests for the db stats command."""

<<<<<<< HEAD
    @patch('local_newsifier.cli.commands.db.get_db_stats')
    @patch('local_newsifier.cli.commands.db.next')
    def test_db_stats_with_data(self, mock_next, mock_get_db_stats, mock_article):
        """Test the db stats command with actual data."""
        # Create a mock article with created_at attribute
        mock_article.created_at = datetime.now(timezone.utc)
        
        # Set up mock statistics return value
        mock_get_db_stats.return_value = (
            5,  # article_count
            mock_article,  # latest_article
            mock_article,  # oldest_article
            3,  # feed_count
            2,  # active_feed_count
            7,  # processing_log_count
            4   # entity_count
        )
        
=======
    @patch('local_newsifier.cli.commands.db.get_injected_obj')
    def test_db_stats_with_data(self, mock_get_injected_obj, mock_article):
        """Test the db stats command with actual data."""
        # Set up mock session
        mock_session = MagicMock()
        mock_get_injected_obj.return_value = mock_session

        # Mock query results for articles
        mock_session.exec.return_value.one.side_effect = [5, 3, 2, 7, 4]  # article count, feed count, active feeds, processing log count, entity count
        mock_session.exec.return_value.first.side_effect = [mock_article, mock_article]  # latest article, oldest article

>>>>>>> dcea5a08
        runner = CliRunner()
        result = runner.invoke(cli, ["db", "stats"])

        assert result.exit_code == 0
        assert "Database Statistics" in result.output
        assert "Articles" in result.output
        assert "Total count: 5" in result.output
        assert "RSS Feeds" in result.output
        assert "Active: 2" in result.output
        assert "Inactive: 1" in result.output
        
        # Verify that the injectable provider was called
        mock_get_db_stats.assert_called_once()
        # The fallback mechanism should not be used
        mock_next.assert_not_called()

<<<<<<< HEAD
    @patch('local_newsifier.cli.commands.db.get_db_stats')
    @patch('local_newsifier.cli.commands.db.next')
    def test_db_stats_json_output(self, mock_next, mock_get_db_stats, mock_article):
        """Test the db stats command with JSON output."""
        # Create a mock article with created_at attribute
        mock_article.created_at = datetime.now(timezone.utc)
        
        # Set up mock statistics return value
        mock_get_db_stats.return_value = (
            5,  # article_count
            mock_article,  # latest_article
            mock_article,  # oldest_article
            3,  # feed_count
            2,  # active_feed_count
            7,  # processing_log_count
            4   # entity_count
        )
        
=======
    @patch('local_newsifier.cli.commands.db.get_injected_obj')
    def test_db_stats_json_output(self, mock_get_injected_obj, mock_article):
        """Test the db stats command with JSON output."""
        # Set up mock session
        mock_session = MagicMock()
        mock_get_injected_obj.return_value = mock_session

        # Mock query results for articles
        mock_session.exec.return_value.one.side_effect = [5, 3, 2, 7, 4]  # article count, feed count, active feeds, processing log count, entity count
        mock_session.exec.return_value.first.side_effect = [mock_article, mock_article]  # latest article, oldest article

>>>>>>> dcea5a08
        runner = CliRunner()
        result = runner.invoke(cli, ["db", "stats", "--json"])

        assert result.exit_code == 0
        
        # Verify JSON output can be parsed
        output = json.loads(result.output)
        assert output["articles"]["count"] == 5
        assert output["rss_feeds"]["active"] == 2
        assert output["rss_feeds"]["inactive"] == 1
        
        # Verify that the injectable provider was called
        mock_get_db_stats.assert_called_once()
        # The fallback mechanism should not be used
        mock_next.assert_not_called()


class TestDBDuplicates:
    """Tests for the db duplicates command."""

<<<<<<< HEAD
    @patch('local_newsifier.cli.commands.db.get_injectable_session')
    @patch('local_newsifier.cli.commands.db.next')
    def test_check_duplicates_with_duplicates(self, mock_next, mock_get_injectable_session, mock_article):
        """Test the duplicates command when duplicates are found."""
        # Set up mock session
        mock_session = MagicMock()
        mock_get_injectable_session.return_value = mock_session
=======
    @patch('local_newsifier.cli.commands.db.get_injected_obj')
    def test_check_duplicates_with_duplicates(self, mock_get_injected_obj, mock_article):
        """Test the duplicates command when duplicates are found."""
        # Set up mock session
        mock_session = MagicMock()
        mock_get_injected_obj.return_value = mock_session
>>>>>>> dcea5a08

        # Mock duplicate URLs query
        duplicate_urls = [
            ("https://example.com/duplicate1", 2),
            ("https://example.com/duplicate2", 3)
        ]
        mock_session.exec.return_value.all.side_effect = [
            duplicate_urls,  # First call returns the duplicate URLs
            [mock_article, mock_article],  # Second call for first URL's articles
            [mock_article, mock_article, mock_article]  # Third call for second URL's articles
        ]

        runner = CliRunner()
        result = runner.invoke(cli, ["db", "duplicates"])

        assert result.exit_code == 0
        assert "Found 2 URLs with duplicate articles" in result.output
        assert "https://example.com/duplicate1" in result.output
        assert "https://example.com/duplicate2" in result.output
        assert "Number of duplicates: 2" in result.output
        assert "Number of duplicates: 3" in result.output
        
        # Verify the injectable session was used
        mock_get_injectable_session.assert_called_once()
        # Verify the fallback wasn't used
        mock_next.assert_not_called()

<<<<<<< HEAD
    @patch('local_newsifier.cli.commands.db.get_injectable_session')
    @patch('local_newsifier.cli.commands.db.next')
    def test_check_duplicates_json_output(self, mock_next, mock_get_injectable_session, mock_article):
        """Test the duplicates command with JSON output."""
        # Set up mock session
        mock_session = MagicMock()
        mock_get_injectable_session.return_value = mock_session
=======
    @patch('local_newsifier.cli.commands.db.get_injected_obj')
    def test_check_duplicates_json_output(self, mock_get_injected_obj, mock_article):
        """Test the duplicates command with JSON output."""
        # Set up mock session
        mock_session = MagicMock()
        mock_get_injected_obj.return_value = mock_session
>>>>>>> dcea5a08

        # Mock duplicate URLs query
        duplicate_urls = [("https://example.com/duplicate", 2)]
        mock_session.exec.return_value.all.side_effect = [
            duplicate_urls,  # First call returns the duplicate URLs
            [mock_article, mock_article]  # Second call for the articles
        ]

        runner = CliRunner()
        result = runner.invoke(cli, ["db", "duplicates", "--json"])

        assert result.exit_code == 0
        
        # Verify JSON output can be parsed
        output = json.loads(result.output)
        assert len(output) == 1
        assert output[0]["url"] == "https://example.com/duplicate"
        assert output[0]["count"] == 2
        assert len(output[0]["articles"]) == 2
        
        # Verify the injectable session was used
        mock_get_injectable_session.assert_called_once()
        # Verify the fallback wasn't used
        mock_next.assert_not_called()


class TestDBArticles:
    """Tests for the db articles command."""

<<<<<<< HEAD
    @patch('local_newsifier.cli.commands.db.get_injectable_session')
    @patch('local_newsifier.cli.commands.db.next')
    def test_list_articles_with_results(self, mock_next, mock_get_injectable_session, mock_article):
        """Test the articles command when articles are found."""
        # Set up mock session
        mock_session = MagicMock()
        mock_get_injectable_session.return_value = mock_session
=======
    @patch('local_newsifier.cli.commands.db.get_injected_obj')
    def test_list_articles_with_results(self, mock_get_injected_obj, mock_article):
        """Test the articles command when articles are found."""
        # Set up mock session
        mock_session = MagicMock()
        mock_get_injected_obj.return_value = mock_session
>>>>>>> dcea5a08

        # Mock articles query
        articles = [mock_article, mock_article]
        mock_session.exec.return_value.all.return_value = articles

        runner = CliRunner()
        result = runner.invoke(cli, ["db", "articles"])

        assert result.exit_code == 0
        assert "Articles (2 results)" in result.output
        assert "Test Article" in result.output
        assert "https://example.com/test" in result.output

<<<<<<< HEAD
        # Verify the injectable session was used
        mock_get_injectable_session.assert_called_once()
        # Verify the fallback wasn't used
        mock_next.assert_not_called()

    @patch('local_newsifier.cli.commands.db.get_injectable_session')
    @patch('local_newsifier.cli.commands.db.next')
    def test_list_articles_with_filters(self, mock_next, mock_get_injectable_session):
        """Test the articles command with various filters."""
        # Set up mock session
        mock_session = MagicMock()
        mock_get_injectable_session.return_value = mock_session
=======
    @patch('local_newsifier.cli.commands.db.get_injected_obj')
    def test_list_articles_with_filters(self, mock_get_injected_obj):
        """Test the articles command with various filters."""
        # Set up mock session
        mock_session = MagicMock()
        mock_get_injected_obj.return_value = mock_session
>>>>>>> dcea5a08

        # Mock empty result
        mock_session.exec.return_value.all.return_value = []

        # Test with source filter
        runner = CliRunner()
        result = runner.invoke(cli, ["db", "articles", "--source", "cnn"])
        assert result.exit_code == 0
        assert "No articles found matching the criteria" in result.output

        # Test with status filter
        result = runner.invoke(cli, ["db", "articles", "--status", "pending"])
        assert result.exit_code == 0
        assert "No articles found matching the criteria" in result.output

        # Test with date filters
        result = runner.invoke(cli, ["db", "articles", "--after", "2025-01-01", "--before", "2025-12-31"])
        assert result.exit_code == 0
        assert "No articles found matching the criteria" in result.output

<<<<<<< HEAD
        # Verify the injectable session was used
        assert mock_get_injectable_session.call_count == 3
        # Verify the fallback wasn't used
        mock_next.assert_not_called()

    @patch('local_newsifier.cli.commands.db.get_injectable_session')
    @patch('local_newsifier.cli.commands.db.next')
    def test_list_articles_json_output(self, mock_next, mock_get_injectable_session, mock_article):
        """Test the articles command with JSON output."""
        # Set up mock session
        mock_session = MagicMock()
        mock_get_injectable_session.return_value = mock_session
=======
    @patch('local_newsifier.cli.commands.db.get_injected_obj')
    def test_list_articles_json_output(self, mock_get_injected_obj, mock_article):
        """Test the articles command with JSON output."""
        # Set up mock session
        mock_session = MagicMock()
        mock_get_injected_obj.return_value = mock_session
>>>>>>> dcea5a08

        # Mock articles query
        articles = [mock_article]
        mock_session.exec.return_value.all.return_value = articles

        runner = CliRunner()
        result = runner.invoke(cli, ["db", "articles", "--json"])

        assert result.exit_code == 0
        
        # Verify JSON output can be parsed
        output = json.loads(result.output)
        assert len(output) == 1
        assert output[0]["title"] == "Test Article"
        assert output[0]["url"] == "https://example.com/test"

<<<<<<< HEAD
        # Verify the injectable session was used
        mock_get_injectable_session.assert_called_once()
        # Verify the fallback wasn't used
        mock_next.assert_not_called()

    @patch('local_newsifier.cli.commands.db.get_injectable_session')
    @patch('local_newsifier.cli.commands.db.next')
    def test_list_articles_invalid_date(self, mock_next, mock_get_injectable_session):
        """Test the articles command with invalid date format."""
        # Set up mock session
        mock_session = MagicMock()
        mock_get_injectable_session.return_value = mock_session
=======
    @patch('local_newsifier.cli.commands.db.get_injected_obj')
    def test_list_articles_invalid_date(self, mock_get_injected_obj):
        """Test the articles command with invalid date format."""
        # Set up mock session
        mock_session = MagicMock()
        mock_get_injected_obj.return_value = mock_session
>>>>>>> dcea5a08

        # Test with invalid date format
        runner = CliRunner()
        result = runner.invoke(cli, ["db", "articles", "--after", "invalid-date"])
        assert result.exit_code == 0
        assert "Error: Invalid date format" in result.output

        # Verify the injectable session was used
        mock_get_injectable_session.assert_called_once()
        # Verify the fallback wasn't used
        mock_next.assert_not_called()


class TestDBInspect:
    """Tests for the db inspect command."""

<<<<<<< HEAD
    @patch('local_newsifier.cli.commands.db.get_injectable_session')
    @patch('local_newsifier.cli.commands.db.get_article_crud')
    @patch('local_newsifier.cli.commands.db.next')
    def test_inspect_article_found(self, mock_next, mock_get_article_crud, mock_get_injectable_session, mock_article):
=======
    @patch('local_newsifier.cli.commands.db.get_injected_obj')
    def test_inspect_article_found(self, mock_get_injected_obj, mock_article):
>>>>>>> dcea5a08
        """Test the inspect command with a found article."""
        # Create mocks for session and crud
        mock_session = MagicMock()
<<<<<<< HEAD
        mock_get_injectable_session.return_value = mock_session
        
        # Set up mock article CRUD
        mock_article_crud = MagicMock()
        mock_get_article_crud.return_value = mock_article_crud
        
        # Mock article crud.get to return an article
        mock_article_crud.get.return_value = mock_article

        runner = CliRunner()
        result = runner.invoke(cli, ["db", "inspect", "article", "1"])

        assert result.exit_code == 0
        assert "ARTICLE (ID: 1)" in result.output
        assert "Test Article" in result.output
        assert "https://example.com/test" in result.output
        
        # Verify the injectable dependencies were used
        mock_get_injectable_session.assert_called_once()
        mock_get_article_crud.assert_called_once()
        # Verify the fallback wasn't used
        mock_next.assert_not_called()

    @patch('local_newsifier.cli.commands.db.get_injectable_session')
    @patch('local_newsifier.cli.commands.db.get_rss_feed_crud')
    @patch('local_newsifier.cli.commands.db.next')
    def test_inspect_rss_feed_found(self, mock_next, mock_get_rss_feed_crud, mock_get_injectable_session, mock_feed, mock_feed_log):
=======
        mock_article_crud = MagicMock()
        
        # Setup the article_crud.get to return an article
        mock_article_crud.get.return_value = mock_article
        
        # Configure get_injected_obj to return appropriate objects based on the argument
        def side_effect(provider):
            if provider == get_session:
                return mock_session
            elif provider == get_article_crud:
                return mock_article_crud
            else:
                return MagicMock()
                
        mock_get_injected_obj.side_effect = side_effect

        runner = CliRunner()
        result = runner.invoke(cli, ["db", "inspect", "article", "1"])

        assert result.exit_code == 0
        assert "ARTICLE (ID: 1)" in result.output
        assert "Test Article" in result.output
        assert "https://example.com/test" in result.output

    @patch('local_newsifier.cli.commands.db.get_injected_obj')
    def test_inspect_rss_feed_found(self, mock_get_injected_obj, mock_feed, mock_feed_log):
>>>>>>> dcea5a08
        """Test the inspect command with a found RSS feed."""
        # Create mocks for session and crud
        mock_session = MagicMock()
<<<<<<< HEAD
        mock_get_injectable_session.return_value = mock_session
        
        # Set up mock RSS feed CRUD
        mock_rss_feed_crud = MagicMock()
        mock_get_rss_feed_crud.return_value = mock_rss_feed_crud
        
        # Mock rss_feed_crud.get to return a feed
=======
        mock_rss_feed_crud = MagicMock()
        
        # Setup the rss_feed_crud.get to return a feed
>>>>>>> dcea5a08
        mock_rss_feed_crud.get.return_value = mock_feed
        
        # Mock session.exec for the logs
        mock_session.exec.return_value.all.return_value = [mock_feed_log]
<<<<<<< HEAD
=======
        
        # Configure get_injected_obj to return appropriate objects based on the argument
        def side_effect(provider):
            if provider == get_session:
                return mock_session
            elif provider == get_rss_feed_crud:
                return mock_rss_feed_crud
            else:
                return MagicMock()
                
        mock_get_injected_obj.side_effect = side_effect
>>>>>>> dcea5a08

        runner = CliRunner()
        result = runner.invoke(cli, ["db", "inspect", "rss_feed", "1"])

        assert result.exit_code == 0
        assert "RSS_FEED (ID: 1)" in result.output
        assert "Test Feed" in result.output
        assert "https://example.com/feed.xml" in result.output
        assert "Recent Processing Logs" in result.output
        assert "success" in result.output
<<<<<<< HEAD
        
        # Verify the injectable dependencies were used
        mock_get_injectable_session.assert_called_once()
        mock_get_rss_feed_crud.assert_called_once()
        # Verify the fallback wasn't used
        mock_next.assert_not_called()

    @patch('local_newsifier.cli.commands.db.get_injectable_session')
    @patch('local_newsifier.cli.commands.db.next')
    def test_inspect_feed_log_found(self, mock_next, mock_get_injectable_session, mock_feed_log):
=======

    @patch('local_newsifier.cli.commands.db.get_injected_obj')
    def test_inspect_feed_log_found(self, mock_get_injected_obj, mock_feed_log):
>>>>>>> dcea5a08
        """Test the inspect command with a found feed log."""
        # Just need session for this one
        mock_session = MagicMock()
<<<<<<< HEAD
        mock_get_injectable_session.return_value = mock_session
=======
        mock_get_injected_obj.return_value = mock_session
>>>>>>> dcea5a08

        # Mock session.get for the log
        mock_session.get.return_value = mock_feed_log

        runner = CliRunner()
        result = runner.invoke(cli, ["db", "inspect", "feed_log", "1"])

        assert result.exit_code == 0
        assert "FEED_LOG (ID: 1)" in result.output
        assert "success" in result.output
        assert "10" in result.output  # articles_found
        assert "5" in result.output   # articles_added
        
        # Verify the injectable session was used
        mock_get_injectable_session.assert_called_once()
        # Verify the fallback wasn't used
        mock_next.assert_not_called()

<<<<<<< HEAD
    @patch('local_newsifier.cli.commands.db.get_injectable_session')
    @patch('local_newsifier.cli.commands.db.next')
    def test_inspect_entity_found(self, mock_next, mock_get_injectable_session, mock_entity):
=======
    @patch('local_newsifier.cli.commands.db.get_injected_obj')
    def test_inspect_entity_found(self, mock_get_injected_obj, mock_entity):
>>>>>>> dcea5a08
        """Test the inspect command with a found entity."""
        # Just need session for entity
        mock_session = MagicMock()
<<<<<<< HEAD
        mock_get_injectable_session.return_value = mock_session
=======
        mock_get_injected_obj.return_value = mock_session
>>>>>>> dcea5a08

        # Mock session.get for the entity
        mock_session.get.return_value = mock_entity

        runner = CliRunner()
        result = runner.invoke(cli, ["db", "inspect", "entity", "1"])

        assert result.exit_code == 0
        assert "ENTITY (ID: 1)" in result.output
        assert "Test Entity" in result.output
        assert "PERSON" in result.output
        
        # Verify the injectable session was used
        mock_get_injectable_session.assert_called_once()
        # Verify the fallback wasn't used
        mock_next.assert_not_called()

<<<<<<< HEAD
    @patch('local_newsifier.cli.commands.db.get_injectable_session')
    @patch('local_newsifier.cli.commands.db.get_rss_feed_crud')
    @patch('local_newsifier.cli.commands.db.next')
    def test_inspect_rss_feed_not_found(self, mock_next, mock_get_rss_feed_crud, mock_get_injectable_session):
=======
    @patch('local_newsifier.cli.commands.db.get_injected_obj')
    def test_inspect_rss_feed_not_found(self, mock_get_injected_obj):
>>>>>>> dcea5a08
        """Test the inspect command with a non-existent RSS feed."""
        # Create mocks for session and crud
        mock_session = MagicMock()
<<<<<<< HEAD
        mock_get_injectable_session.return_value = mock_session
        
        # Set up mock RSS feed CRUD
        mock_rss_feed_crud = MagicMock()
        mock_get_rss_feed_crud.return_value = mock_rss_feed_crud
        
        # Mock rss_feed_crud.get to return None
        mock_rss_feed_crud.get.return_value = None

        runner = CliRunner()
        result = runner.invoke(cli, ["db", "inspect", "rss_feed", "999"])

        assert result.exit_code == 0
        assert "Error: RSS Feed with ID 999 not found" in result.output
        
        # Verify the injectable dependencies were used
        mock_get_injectable_session.assert_called_once()
        mock_get_rss_feed_crud.assert_called_once()
        # Verify the fallback wasn't used
        mock_next.assert_not_called()

    @patch('local_newsifier.cli.commands.db.get_injectable_session')
    @patch('local_newsifier.cli.commands.db.next')
    def test_inspect_feed_log_not_found(self, mock_next, mock_get_injectable_session):
=======
        mock_rss_feed_crud = MagicMock()
        
        # Setup the rss_feed_crud.get to return None
        mock_rss_feed_crud.get.return_value = None
        
        # Configure get_injected_obj to return appropriate objects based on the argument
        def side_effect(provider):
            if provider == get_session:
                return mock_session
            elif provider == get_rss_feed_crud:
                return mock_rss_feed_crud
            else:
                return MagicMock()
                
        mock_get_injected_obj.side_effect = side_effect

        runner = CliRunner()
        result = runner.invoke(cli, ["db", "inspect", "rss_feed", "999"])

        assert result.exit_code == 0
        assert "Error: RSS Feed with ID 999 not found" in result.output

    @patch('local_newsifier.cli.commands.db.get_injected_obj')
    def test_inspect_feed_log_not_found(self, mock_get_injected_obj):
>>>>>>> dcea5a08
        """Test the inspect command with a non-existent feed log."""
        # Just need session for this one
        mock_session = MagicMock()
<<<<<<< HEAD
        mock_get_injectable_session.return_value = mock_session
=======
        mock_get_injected_obj.return_value = mock_session
>>>>>>> dcea5a08

        # Mock session.get for the log to return None
        mock_session.get.return_value = None

        runner = CliRunner()
        result = runner.invoke(cli, ["db", "inspect", "feed_log", "999"])

        assert result.exit_code == 0
        assert "Error: Feed Processing Log with ID 999 not found" in result.output
        
        # Verify the injectable session was used
        mock_get_injectable_session.assert_called_once()
        # Verify the fallback wasn't used
        mock_next.assert_not_called()

<<<<<<< HEAD
    @patch('local_newsifier.cli.commands.db.get_injectable_session')
    @patch('local_newsifier.cli.commands.db.next')
    def test_inspect_entity_not_found(self, mock_next, mock_get_injectable_session):
=======
    @patch('local_newsifier.cli.commands.db.get_injected_obj')
    def test_inspect_entity_not_found(self, mock_get_injected_obj):
>>>>>>> dcea5a08
        """Test the inspect command with a non-existent entity."""
        # Just need session for this one
        mock_session = MagicMock()
<<<<<<< HEAD
        mock_get_injectable_session.return_value = mock_session
=======
        mock_get_injected_obj.return_value = mock_session
>>>>>>> dcea5a08

        # Mock session.get for the entity to return None
        mock_session.get.return_value = None

        runner = CliRunner()
        result = runner.invoke(cli, ["db", "inspect", "entity", "999"])

        assert result.exit_code == 0
        assert "Error: Entity with ID 999 not found" in result.output
        
        # Verify the injectable session was used
        mock_get_injectable_session.assert_called_once()
        # Verify the fallback wasn't used
        mock_next.assert_not_called()

<<<<<<< HEAD
    @patch('local_newsifier.cli.commands.db.get_injectable_session')
    @patch('local_newsifier.cli.commands.db.get_article_crud')
    @patch('local_newsifier.cli.commands.db.next')
    def test_inspect_json_output(self, mock_next, mock_get_article_crud, mock_get_injectable_session, mock_article):
=======
    @patch('local_newsifier.cli.commands.db.get_injected_obj')
    def test_inspect_json_output(self, mock_get_injected_obj, mock_article):
>>>>>>> dcea5a08
        """Test the inspect command with JSON output."""
        # Create mocks for session and crud
        mock_session = MagicMock()
<<<<<<< HEAD
        mock_get_injectable_session.return_value = mock_session
        
        # Set up mock article CRUD
        mock_article_crud = MagicMock()
        mock_get_article_crud.return_value = mock_article_crud
        
        # Mock article crud.get to return an article
        mock_article_crud.get.return_value = mock_article

        runner = CliRunner()
        result = runner.invoke(cli, ["db", "inspect", "article", "1", "--json"])

=======
        mock_article_crud = MagicMock()
        
        # Setup the article_crud.get to return an article
        mock_article_crud.get.return_value = mock_article
        
        # Configure get_injected_obj to return appropriate objects based on the argument
        def side_effect(provider):
            if provider == get_session:
                return mock_session
            elif provider == get_article_crud:
                return mock_article_crud
            else:
                return MagicMock()
                
        mock_get_injected_obj.side_effect = side_effect

        runner = CliRunner()
        result = runner.invoke(cli, ["db", "inspect", "article", "1", "--json"])

>>>>>>> dcea5a08
        assert result.exit_code == 0
        
        # Verify JSON output can be parsed
        output = json.loads(result.output)
        assert output["id"] == 1
        assert output["title"] == "Test Article"
        assert output["url"] == "https://example.com/test"
<<<<<<< HEAD
        
        # Verify the injectable dependencies were used
        mock_get_injectable_session.assert_called_once()
        mock_get_article_crud.assert_called_once()
        # Verify the fallback wasn't used
        mock_next.assert_not_called()
=======
>>>>>>> dcea5a08


class TestDBPurgeDuplicates:
    """Tests for the db purge-duplicates command."""

<<<<<<< HEAD
    @patch('local_newsifier.cli.commands.db.get_injectable_session')
    @patch('local_newsifier.cli.commands.db.next')
    def test_purge_duplicates_with_duplicates(self, mock_next, mock_get_injectable_session, mock_article):
=======
    @patch('local_newsifier.cli.commands.db.get_injected_obj')
    def test_purge_duplicates_with_duplicates(self, mock_get_injected_obj, mock_article):
>>>>>>> dcea5a08
        """Test the purge-duplicates command when duplicates are found."""
        # Set up mock session and mock article_crud
        mock_session = MagicMock()
<<<<<<< HEAD
        mock_get_injectable_session.return_value = mock_session
=======
        mock_article_crud = MagicMock()
        
        # Configure get_injected_obj to return appropriate objects based on the argument
        def side_effect(provider):
            if provider == get_session:
                return mock_session
            elif provider == get_article_crud:
                return mock_article_crud
            else:
                return MagicMock()
                
        mock_get_injected_obj.side_effect = side_effect
>>>>>>> dcea5a08

        # Create two different article instances
        article1 = MagicMock(spec=Article)
        article1.id = 1
        article1.url = "https://example.com/duplicate"
        article1.created_at = datetime(2025, 1, 1, tzinfo=timezone.utc)

        article2 = MagicMock(spec=Article)
        article2.id = 2
        article2.url = "https://example.com/duplicate"
        article2.created_at = datetime(2025, 2, 1, tzinfo=timezone.utc)

        # Mock duplicate URLs query
        duplicate_urls = [("https://example.com/duplicate", 2)]
        mock_session.exec.return_value.all.side_effect = [
            duplicate_urls,  # First call returns the duplicate URLs
            [article1, article2]  # Second call for the articles
        ]

        runner = CliRunner()
        # Use --yes to skip confirmation prompt
        result = runner.invoke(cli, ["db", "purge-duplicates", "--yes"])

        assert result.exit_code == 0
        assert "Removed 1 duplicate articles across 1 URLs" in result.output
        assert "Kept article ID: 1" in result.output
        assert "Removed article IDs: 2" in result.output
        
        # Verify article_crud.remove was called with the correct arguments
        mock_article_crud.remove.assert_called_once_with(mock_session, id=article2.id)
        # Verify session.commit was called
        mock_session.commit.assert_called_once()
        
        # Verify the injectable session was used
        mock_get_injectable_session.assert_called_once()
        # Verify the fallback wasn't used
        mock_next.assert_not_called()

<<<<<<< HEAD
    @patch('local_newsifier.cli.commands.db.get_injectable_session')
    @patch('local_newsifier.cli.commands.db.next')
    def test_purge_duplicates_dry_run(self, mock_next, mock_get_injectable_session, mock_article):
=======
    @patch('local_newsifier.cli.commands.db.get_injected_obj')
    def test_purge_duplicates_dry_run(self, mock_get_injected_obj, mock_article):
>>>>>>> dcea5a08
        """Test the purge-duplicates command with dry run option."""
        # Set up mock session and mock article_crud
        mock_session = MagicMock()
<<<<<<< HEAD
        mock_get_injectable_session.return_value = mock_session
=======
        mock_article_crud = MagicMock()
        
        # Configure get_injected_obj to return appropriate objects based on the argument
        def side_effect(provider):
            if provider == get_session:
                return mock_session
            elif provider == get_article_crud:
                return mock_article_crud
            else:
                return MagicMock()
                
        mock_get_injected_obj.side_effect = side_effect
>>>>>>> dcea5a08

        # Create two different article instances
        article1 = MagicMock(spec=Article)
        article1.id = 1
        article1.url = "https://example.com/duplicate"
        article1.created_at = datetime(2025, 1, 1, tzinfo=timezone.utc)

        article2 = MagicMock(spec=Article)
        article2.id = 2
        article2.url = "https://example.com/duplicate"
        article2.created_at = datetime(2025, 2, 1, tzinfo=timezone.utc)

        # Mock duplicate URLs query
        duplicate_urls = [("https://example.com/duplicate", 2)]
        mock_session.exec.return_value.all.side_effect = [
            duplicate_urls,  # First call returns the duplicate URLs
            [article1, article2]  # Second call for the articles
        ]

        runner = CliRunner()
        # Use --yes to skip confirmation prompt and --dry-run
        result = runner.invoke(cli, ["db", "purge-duplicates", "--yes", "--dry-run"])

        assert result.exit_code == 0
        assert "Would remove 1 duplicate articles across 1 URLs" in result.output
        assert "(DRY RUN - No changes were made)" in result.output
        
        # Verify article_crud.remove was not called
        mock_article_crud.remove.assert_not_called()
        # Verify session.commit was not called
        mock_session.commit.assert_not_called()
        
        # Verify the injectable session was used
        mock_get_injectable_session.assert_called_once()
        # Verify the fallback wasn't used
        mock_next.assert_not_called()

<<<<<<< HEAD
    @patch('local_newsifier.cli.commands.db.get_injectable_session')
    @patch('local_newsifier.cli.commands.db.next')
    def test_purge_duplicates_json_output(self, mock_next, mock_get_injectable_session, mock_article):
=======
    @patch('local_newsifier.cli.commands.db.get_injected_obj')
    def test_purge_duplicates_json_output(self, mock_get_injected_obj, mock_article):
>>>>>>> dcea5a08
        """Test the purge-duplicates command with JSON output."""
        # Set up mock session and mock article_crud
        mock_session = MagicMock()
<<<<<<< HEAD
        mock_get_injectable_session.return_value = mock_session
=======
        mock_article_crud = MagicMock()
        
        # Configure get_injected_obj to return appropriate objects based on the argument
        def side_effect(provider):
            if provider == get_session:
                return mock_session
            elif provider == get_article_crud:
                return mock_article_crud
            else:
                return MagicMock()
                
        mock_get_injected_obj.side_effect = side_effect
>>>>>>> dcea5a08

        # Create two different article instances
        article1 = MagicMock(spec=Article)
        article1.id = 1
        article1.url = "https://example.com/duplicate"
        article1.created_at = datetime(2025, 1, 1, tzinfo=timezone.utc)

        article2 = MagicMock(spec=Article)
        article2.id = 2
        article2.url = "https://example.com/duplicate"
        article2.created_at = datetime(2025, 2, 1, tzinfo=timezone.utc)

        # Mock duplicate URLs query
        duplicate_urls = [("https://example.com/duplicate", 2)]
        mock_session.exec.return_value.all.side_effect = [
            duplicate_urls,  # First call returns the duplicate URLs
            [article1, article2]  # Second call for the articles
        ]

        runner = CliRunner()
        # Use --yes to skip confirmation prompt, --json for output format
        result = runner.invoke(cli, ["db", "purge-duplicates", "--yes", "--json"])

        assert result.exit_code == 0
        
        # Verify JSON output can be parsed
        output = json.loads(result.output)
        assert output["total_urls"] == 1
        assert output["total_removed"] == 1
        assert output["dry_run"] is False
        assert len(output["details"]) == 1
        assert output["details"][0]["kept_id"] == 1
        assert output["details"][0]["removed_ids"] == [2]
        
<<<<<<< HEAD
        # Verify the injectable session was used
        mock_get_injectable_session.assert_called_once()
        # Verify the fallback wasn't used
        mock_next.assert_not_called()
=======
        # Verify article_crud.remove was called with the correct arguments
        mock_article_crud.remove.assert_called_once_with(mock_session, id=article2.id)
        # Verify session.commit was called
        mock_session.commit.assert_called_once()
>>>>>>> dcea5a08
<|MERGE_RESOLUTION|>--- conflicted
+++ resolved
@@ -81,38 +81,25 @@
 class TestDBStats:
     """Tests for the db stats command."""
 
-<<<<<<< HEAD
-    @patch('local_newsifier.cli.commands.db.get_db_stats')
-    @patch('local_newsifier.cli.commands.db.next')
-    def test_db_stats_with_data(self, mock_next, mock_get_db_stats, mock_article):
-        """Test the db stats command with actual data."""
-        # Create a mock article with created_at attribute
-        mock_article.created_at = datetime.now(timezone.utc)
-        
-        # Set up mock statistics return value
-        mock_get_db_stats.return_value = (
-            5,  # article_count
-            mock_article,  # latest_article
-            mock_article,  # oldest_article
-            3,  # feed_count
-            2,  # active_feed_count
-            7,  # processing_log_count
-            4   # entity_count
-        )
-        
-=======
     @patch('local_newsifier.cli.commands.db.get_injected_obj')
     def test_db_stats_with_data(self, mock_get_injected_obj, mock_article):
         """Test the db stats command with actual data."""
         # Set up mock session
         mock_session = MagicMock()
-        mock_get_injected_obj.return_value = mock_session
+        
+        # Configure get_injected_obj to return appropriate objects based on the argument
+        def side_effect(provider):
+            if provider == get_session:
+                return mock_session
+            else:
+                return MagicMock()
+                
+        mock_get_injected_obj.side_effect = side_effect
 
         # Mock query results for articles
         mock_session.exec.return_value.one.side_effect = [5, 3, 2, 7, 4]  # article count, feed count, active feeds, processing log count, entity count
         mock_session.exec.return_value.first.side_effect = [mock_article, mock_article]  # latest article, oldest article
 
->>>>>>> dcea5a08
         runner = CliRunner()
         result = runner.invoke(cli, ["db", "stats"])
 
@@ -123,44 +110,26 @@
         assert "RSS Feeds" in result.output
         assert "Active: 2" in result.output
         assert "Inactive: 1" in result.output
-        
-        # Verify that the injectable provider was called
-        mock_get_db_stats.assert_called_once()
-        # The fallback mechanism should not be used
-        mock_next.assert_not_called()
-
-<<<<<<< HEAD
-    @patch('local_newsifier.cli.commands.db.get_db_stats')
-    @patch('local_newsifier.cli.commands.db.next')
-    def test_db_stats_json_output(self, mock_next, mock_get_db_stats, mock_article):
-        """Test the db stats command with JSON output."""
-        # Create a mock article with created_at attribute
-        mock_article.created_at = datetime.now(timezone.utc)
-        
-        # Set up mock statistics return value
-        mock_get_db_stats.return_value = (
-            5,  # article_count
-            mock_article,  # latest_article
-            mock_article,  # oldest_article
-            3,  # feed_count
-            2,  # active_feed_count
-            7,  # processing_log_count
-            4   # entity_count
-        )
-        
-=======
+
     @patch('local_newsifier.cli.commands.db.get_injected_obj')
     def test_db_stats_json_output(self, mock_get_injected_obj, mock_article):
         """Test the db stats command with JSON output."""
         # Set up mock session
         mock_session = MagicMock()
-        mock_get_injected_obj.return_value = mock_session
+        
+        # Configure get_injected_obj to return appropriate objects based on the argument
+        def side_effect(provider):
+            if provider == get_session:
+                return mock_session
+            else:
+                return MagicMock()
+                
+        mock_get_injected_obj.side_effect = side_effect
 
         # Mock query results for articles
         mock_session.exec.return_value.one.side_effect = [5, 3, 2, 7, 4]  # article count, feed count, active feeds, processing log count, entity count
         mock_session.exec.return_value.first.side_effect = [mock_article, mock_article]  # latest article, oldest article
 
->>>>>>> dcea5a08
         runner = CliRunner()
         result = runner.invoke(cli, ["db", "stats", "--json"])
 
@@ -171,32 +140,25 @@
         assert output["articles"]["count"] == 5
         assert output["rss_feeds"]["active"] == 2
         assert output["rss_feeds"]["inactive"] == 1
-        
-        # Verify that the injectable provider was called
-        mock_get_db_stats.assert_called_once()
-        # The fallback mechanism should not be used
-        mock_next.assert_not_called()
 
 
 class TestDBDuplicates:
     """Tests for the db duplicates command."""
 
-<<<<<<< HEAD
-    @patch('local_newsifier.cli.commands.db.get_injectable_session')
-    @patch('local_newsifier.cli.commands.db.next')
-    def test_check_duplicates_with_duplicates(self, mock_next, mock_get_injectable_session, mock_article):
-        """Test the duplicates command when duplicates are found."""
-        # Set up mock session
-        mock_session = MagicMock()
-        mock_get_injectable_session.return_value = mock_session
-=======
     @patch('local_newsifier.cli.commands.db.get_injected_obj')
     def test_check_duplicates_with_duplicates(self, mock_get_injected_obj, mock_article):
         """Test the duplicates command when duplicates are found."""
         # Set up mock session
         mock_session = MagicMock()
-        mock_get_injected_obj.return_value = mock_session
->>>>>>> dcea5a08
+        
+        # Configure get_injected_obj to return appropriate objects based on the argument
+        def side_effect(provider):
+            if provider == get_session:
+                return mock_session
+            else:
+                return MagicMock()
+                
+        mock_get_injected_obj.side_effect = side_effect
 
         # Mock duplicate URLs query
         duplicate_urls = [
@@ -218,28 +180,21 @@
         assert "https://example.com/duplicate2" in result.output
         assert "Number of duplicates: 2" in result.output
         assert "Number of duplicates: 3" in result.output
-        
-        # Verify the injectable session was used
-        mock_get_injectable_session.assert_called_once()
-        # Verify the fallback wasn't used
-        mock_next.assert_not_called()
-
-<<<<<<< HEAD
-    @patch('local_newsifier.cli.commands.db.get_injectable_session')
-    @patch('local_newsifier.cli.commands.db.next')
-    def test_check_duplicates_json_output(self, mock_next, mock_get_injectable_session, mock_article):
-        """Test the duplicates command with JSON output."""
-        # Set up mock session
-        mock_session = MagicMock()
-        mock_get_injectable_session.return_value = mock_session
-=======
+
     @patch('local_newsifier.cli.commands.db.get_injected_obj')
     def test_check_duplicates_json_output(self, mock_get_injected_obj, mock_article):
         """Test the duplicates command with JSON output."""
         # Set up mock session
         mock_session = MagicMock()
-        mock_get_injected_obj.return_value = mock_session
->>>>>>> dcea5a08
+        
+        # Configure get_injected_obj to return appropriate objects based on the argument
+        def side_effect(provider):
+            if provider == get_session:
+                return mock_session
+            else:
+                return MagicMock()
+                
+        mock_get_injected_obj.side_effect = side_effect
 
         # Mock duplicate URLs query
         duplicate_urls = [("https://example.com/duplicate", 2)]
@@ -259,32 +214,25 @@
         assert output[0]["url"] == "https://example.com/duplicate"
         assert output[0]["count"] == 2
         assert len(output[0]["articles"]) == 2
-        
-        # Verify the injectable session was used
-        mock_get_injectable_session.assert_called_once()
-        # Verify the fallback wasn't used
-        mock_next.assert_not_called()
 
 
 class TestDBArticles:
     """Tests for the db articles command."""
 
-<<<<<<< HEAD
-    @patch('local_newsifier.cli.commands.db.get_injectable_session')
-    @patch('local_newsifier.cli.commands.db.next')
-    def test_list_articles_with_results(self, mock_next, mock_get_injectable_session, mock_article):
-        """Test the articles command when articles are found."""
-        # Set up mock session
-        mock_session = MagicMock()
-        mock_get_injectable_session.return_value = mock_session
-=======
     @patch('local_newsifier.cli.commands.db.get_injected_obj')
     def test_list_articles_with_results(self, mock_get_injected_obj, mock_article):
         """Test the articles command when articles are found."""
         # Set up mock session
         mock_session = MagicMock()
-        mock_get_injected_obj.return_value = mock_session
->>>>>>> dcea5a08
+        
+        # Configure get_injected_obj to return appropriate objects based on the argument
+        def side_effect(provider):
+            if provider == get_session:
+                return mock_session
+            else:
+                return MagicMock()
+                
+        mock_get_injected_obj.side_effect = side_effect
 
         # Mock articles query
         articles = [mock_article, mock_article]
@@ -298,27 +246,20 @@
         assert "Test Article" in result.output
         assert "https://example.com/test" in result.output
 
-<<<<<<< HEAD
-        # Verify the injectable session was used
-        mock_get_injectable_session.assert_called_once()
-        # Verify the fallback wasn't used
-        mock_next.assert_not_called()
-
-    @patch('local_newsifier.cli.commands.db.get_injectable_session')
-    @patch('local_newsifier.cli.commands.db.next')
-    def test_list_articles_with_filters(self, mock_next, mock_get_injectable_session):
-        """Test the articles command with various filters."""
-        # Set up mock session
-        mock_session = MagicMock()
-        mock_get_injectable_session.return_value = mock_session
-=======
     @patch('local_newsifier.cli.commands.db.get_injected_obj')
     def test_list_articles_with_filters(self, mock_get_injected_obj):
         """Test the articles command with various filters."""
         # Set up mock session
         mock_session = MagicMock()
-        mock_get_injected_obj.return_value = mock_session
->>>>>>> dcea5a08
+        
+        # Configure get_injected_obj to return appropriate objects based on the argument
+        def side_effect(provider):
+            if provider == get_session:
+                return mock_session
+            else:
+                return MagicMock()
+                
+        mock_get_injected_obj.side_effect = side_effect
 
         # Mock empty result
         mock_session.exec.return_value.all.return_value = []
@@ -339,27 +280,20 @@
         assert result.exit_code == 0
         assert "No articles found matching the criteria" in result.output
 
-<<<<<<< HEAD
-        # Verify the injectable session was used
-        assert mock_get_injectable_session.call_count == 3
-        # Verify the fallback wasn't used
-        mock_next.assert_not_called()
-
-    @patch('local_newsifier.cli.commands.db.get_injectable_session')
-    @patch('local_newsifier.cli.commands.db.next')
-    def test_list_articles_json_output(self, mock_next, mock_get_injectable_session, mock_article):
-        """Test the articles command with JSON output."""
-        # Set up mock session
-        mock_session = MagicMock()
-        mock_get_injectable_session.return_value = mock_session
-=======
     @patch('local_newsifier.cli.commands.db.get_injected_obj')
     def test_list_articles_json_output(self, mock_get_injected_obj, mock_article):
         """Test the articles command with JSON output."""
         # Set up mock session
         mock_session = MagicMock()
-        mock_get_injected_obj.return_value = mock_session
->>>>>>> dcea5a08
+        
+        # Configure get_injected_obj to return appropriate objects based on the argument
+        def side_effect(provider):
+            if provider == get_session:
+                return mock_session
+            else:
+                return MagicMock()
+                
+        mock_get_injected_obj.side_effect = side_effect
 
         # Mock articles query
         articles = [mock_article]
@@ -376,64 +310,51 @@
         assert output[0]["title"] == "Test Article"
         assert output[0]["url"] == "https://example.com/test"
 
-<<<<<<< HEAD
-        # Verify the injectable session was used
-        mock_get_injectable_session.assert_called_once()
-        # Verify the fallback wasn't used
-        mock_next.assert_not_called()
-
-    @patch('local_newsifier.cli.commands.db.get_injectable_session')
-    @patch('local_newsifier.cli.commands.db.next')
-    def test_list_articles_invalid_date(self, mock_next, mock_get_injectable_session):
-        """Test the articles command with invalid date format."""
-        # Set up mock session
-        mock_session = MagicMock()
-        mock_get_injectable_session.return_value = mock_session
-=======
     @patch('local_newsifier.cli.commands.db.get_injected_obj')
     def test_list_articles_invalid_date(self, mock_get_injected_obj):
         """Test the articles command with invalid date format."""
         # Set up mock session
         mock_session = MagicMock()
-        mock_get_injected_obj.return_value = mock_session
->>>>>>> dcea5a08
+        
+        # Configure get_injected_obj to return appropriate objects based on the argument
+        def side_effect(provider):
+            if provider == get_session:
+                return mock_session
+            else:
+                return MagicMock()
+                
+        mock_get_injected_obj.side_effect = side_effect
 
         # Test with invalid date format
         runner = CliRunner()
         result = runner.invoke(cli, ["db", "articles", "--after", "invalid-date"])
         assert result.exit_code == 0
         assert "Error: Invalid date format" in result.output
-
-        # Verify the injectable session was used
-        mock_get_injectable_session.assert_called_once()
-        # Verify the fallback wasn't used
-        mock_next.assert_not_called()
 
 
 class TestDBInspect:
     """Tests for the db inspect command."""
 
-<<<<<<< HEAD
-    @patch('local_newsifier.cli.commands.db.get_injectable_session')
-    @patch('local_newsifier.cli.commands.db.get_article_crud')
-    @patch('local_newsifier.cli.commands.db.next')
-    def test_inspect_article_found(self, mock_next, mock_get_article_crud, mock_get_injectable_session, mock_article):
-=======
     @patch('local_newsifier.cli.commands.db.get_injected_obj')
     def test_inspect_article_found(self, mock_get_injected_obj, mock_article):
->>>>>>> dcea5a08
         """Test the inspect command with a found article."""
         # Create mocks for session and crud
         mock_session = MagicMock()
-<<<<<<< HEAD
-        mock_get_injectable_session.return_value = mock_session
-        
-        # Set up mock article CRUD
         mock_article_crud = MagicMock()
-        mock_get_article_crud.return_value = mock_article_crud
-        
-        # Mock article crud.get to return an article
+        
+        # Setup the article_crud.get to return an article
         mock_article_crud.get.return_value = mock_article
+        
+        # Configure get_injected_obj to return appropriate objects based on the argument
+        def side_effect(provider):
+            if provider == get_session:
+                return mock_session
+            elif provider == get_article_crud:
+                return mock_article_crud
+            else:
+                return MagicMock()
+                
+        mock_get_injected_obj.side_effect = side_effect
 
         runner = CliRunner()
         result = runner.invoke(cli, ["db", "inspect", "article", "1"])
@@ -442,67 +363,19 @@
         assert "ARTICLE (ID: 1)" in result.output
         assert "Test Article" in result.output
         assert "https://example.com/test" in result.output
-        
-        # Verify the injectable dependencies were used
-        mock_get_injectable_session.assert_called_once()
-        mock_get_article_crud.assert_called_once()
-        # Verify the fallback wasn't used
-        mock_next.assert_not_called()
-
-    @patch('local_newsifier.cli.commands.db.get_injectable_session')
-    @patch('local_newsifier.cli.commands.db.get_rss_feed_crud')
-    @patch('local_newsifier.cli.commands.db.next')
-    def test_inspect_rss_feed_found(self, mock_next, mock_get_rss_feed_crud, mock_get_injectable_session, mock_feed, mock_feed_log):
-=======
-        mock_article_crud = MagicMock()
-        
-        # Setup the article_crud.get to return an article
-        mock_article_crud.get.return_value = mock_article
-        
-        # Configure get_injected_obj to return appropriate objects based on the argument
-        def side_effect(provider):
-            if provider == get_session:
-                return mock_session
-            elif provider == get_article_crud:
-                return mock_article_crud
-            else:
-                return MagicMock()
-                
-        mock_get_injected_obj.side_effect = side_effect
-
-        runner = CliRunner()
-        result = runner.invoke(cli, ["db", "inspect", "article", "1"])
-
-        assert result.exit_code == 0
-        assert "ARTICLE (ID: 1)" in result.output
-        assert "Test Article" in result.output
-        assert "https://example.com/test" in result.output
 
     @patch('local_newsifier.cli.commands.db.get_injected_obj')
     def test_inspect_rss_feed_found(self, mock_get_injected_obj, mock_feed, mock_feed_log):
->>>>>>> dcea5a08
         """Test the inspect command with a found RSS feed."""
         # Create mocks for session and crud
         mock_session = MagicMock()
-<<<<<<< HEAD
-        mock_get_injectable_session.return_value = mock_session
-        
-        # Set up mock RSS feed CRUD
         mock_rss_feed_crud = MagicMock()
-        mock_get_rss_feed_crud.return_value = mock_rss_feed_crud
-        
-        # Mock rss_feed_crud.get to return a feed
-=======
-        mock_rss_feed_crud = MagicMock()
         
         # Setup the rss_feed_crud.get to return a feed
->>>>>>> dcea5a08
         mock_rss_feed_crud.get.return_value = mock_feed
         
         # Mock session.exec for the logs
         mock_session.exec.return_value.all.return_value = [mock_feed_log]
-<<<<<<< HEAD
-=======
         
         # Configure get_injected_obj to return appropriate objects based on the argument
         def side_effect(provider):
@@ -514,7 +387,6 @@
                 return MagicMock()
                 
         mock_get_injected_obj.side_effect = side_effect
->>>>>>> dcea5a08
 
         runner = CliRunner()
         result = runner.invoke(cli, ["db", "inspect", "rss_feed", "1"])
@@ -525,33 +397,27 @@
         assert "https://example.com/feed.xml" in result.output
         assert "Recent Processing Logs" in result.output
         assert "success" in result.output
-<<<<<<< HEAD
-        
-        # Verify the injectable dependencies were used
-        mock_get_injectable_session.assert_called_once()
-        mock_get_rss_feed_crud.assert_called_once()
-        # Verify the fallback wasn't used
-        mock_next.assert_not_called()
-
-    @patch('local_newsifier.cli.commands.db.get_injectable_session')
-    @patch('local_newsifier.cli.commands.db.next')
-    def test_inspect_feed_log_found(self, mock_next, mock_get_injectable_session, mock_feed_log):
-=======
 
     @patch('local_newsifier.cli.commands.db.get_injected_obj')
     def test_inspect_feed_log_found(self, mock_get_injected_obj, mock_feed_log):
->>>>>>> dcea5a08
         """Test the inspect command with a found feed log."""
         # Just need session for this one
         mock_session = MagicMock()
-<<<<<<< HEAD
-        mock_get_injectable_session.return_value = mock_session
-=======
-        mock_get_injected_obj.return_value = mock_session
->>>>>>> dcea5a08
-
-        # Mock session.get for the log
-        mock_session.get.return_value = mock_feed_log
+        mock_feed_processing_log_crud = MagicMock()
+        
+        # Setup feed_processing_log_crud to return a log
+        mock_feed_processing_log_crud.get.return_value = mock_feed_log
+        
+        # Configure get_injected_obj to return appropriate objects based on the argument
+        def side_effect(provider):
+            if provider == get_session:
+                return mock_session
+            elif provider == get_feed_processing_log_crud:
+                return mock_feed_processing_log_crud
+            else:
+                return MagicMock()
+                
+        mock_get_injected_obj.side_effect = side_effect
 
         runner = CliRunner()
         result = runner.invoke(cli, ["db", "inspect", "feed_log", "1"])
@@ -561,31 +427,27 @@
         assert "success" in result.output
         assert "10" in result.output  # articles_found
         assert "5" in result.output   # articles_added
-        
-        # Verify the injectable session was used
-        mock_get_injectable_session.assert_called_once()
-        # Verify the fallback wasn't used
-        mock_next.assert_not_called()
-
-<<<<<<< HEAD
-    @patch('local_newsifier.cli.commands.db.get_injectable_session')
-    @patch('local_newsifier.cli.commands.db.next')
-    def test_inspect_entity_found(self, mock_next, mock_get_injectable_session, mock_entity):
-=======
+
     @patch('local_newsifier.cli.commands.db.get_injected_obj')
     def test_inspect_entity_found(self, mock_get_injected_obj, mock_entity):
->>>>>>> dcea5a08
         """Test the inspect command with a found entity."""
         # Just need session for entity
         mock_session = MagicMock()
-<<<<<<< HEAD
-        mock_get_injectable_session.return_value = mock_session
-=======
-        mock_get_injected_obj.return_value = mock_session
->>>>>>> dcea5a08
-
-        # Mock session.get for the entity
-        mock_session.get.return_value = mock_entity
+        mock_entity_crud = MagicMock()
+        
+        # Setup entity_crud to return an entity
+        mock_entity_crud.get.return_value = mock_entity
+        
+        # Configure get_injected_obj to return appropriate objects based on the argument
+        def side_effect(provider):
+            if provider == get_session:
+                return mock_session
+            elif provider == get_entity_crud:
+                return mock_entity_crud
+            else:
+                return MagicMock()
+                
+        mock_get_injected_obj.side_effect = side_effect
 
         runner = CliRunner()
         result = runner.invoke(cli, ["db", "inspect", "entity", "1"])
@@ -594,50 +456,12 @@
         assert "ENTITY (ID: 1)" in result.output
         assert "Test Entity" in result.output
         assert "PERSON" in result.output
-        
-        # Verify the injectable session was used
-        mock_get_injectable_session.assert_called_once()
-        # Verify the fallback wasn't used
-        mock_next.assert_not_called()
-
-<<<<<<< HEAD
-    @patch('local_newsifier.cli.commands.db.get_injectable_session')
-    @patch('local_newsifier.cli.commands.db.get_rss_feed_crud')
-    @patch('local_newsifier.cli.commands.db.next')
-    def test_inspect_rss_feed_not_found(self, mock_next, mock_get_rss_feed_crud, mock_get_injectable_session):
-=======
+
     @patch('local_newsifier.cli.commands.db.get_injected_obj')
     def test_inspect_rss_feed_not_found(self, mock_get_injected_obj):
->>>>>>> dcea5a08
         """Test the inspect command with a non-existent RSS feed."""
         # Create mocks for session and crud
         mock_session = MagicMock()
-<<<<<<< HEAD
-        mock_get_injectable_session.return_value = mock_session
-        
-        # Set up mock RSS feed CRUD
-        mock_rss_feed_crud = MagicMock()
-        mock_get_rss_feed_crud.return_value = mock_rss_feed_crud
-        
-        # Mock rss_feed_crud.get to return None
-        mock_rss_feed_crud.get.return_value = None
-
-        runner = CliRunner()
-        result = runner.invoke(cli, ["db", "inspect", "rss_feed", "999"])
-
-        assert result.exit_code == 0
-        assert "Error: RSS Feed with ID 999 not found" in result.output
-        
-        # Verify the injectable dependencies were used
-        mock_get_injectable_session.assert_called_once()
-        mock_get_rss_feed_crud.assert_called_once()
-        # Verify the fallback wasn't used
-        mock_next.assert_not_called()
-
-    @patch('local_newsifier.cli.commands.db.get_injectable_session')
-    @patch('local_newsifier.cli.commands.db.next')
-    def test_inspect_feed_log_not_found(self, mock_next, mock_get_injectable_session):
-=======
         mock_rss_feed_crud = MagicMock()
         
         # Setup the rss_feed_crud.get to return None
@@ -662,87 +486,63 @@
 
     @patch('local_newsifier.cli.commands.db.get_injected_obj')
     def test_inspect_feed_log_not_found(self, mock_get_injected_obj):
->>>>>>> dcea5a08
         """Test the inspect command with a non-existent feed log."""
         # Just need session for this one
         mock_session = MagicMock()
-<<<<<<< HEAD
-        mock_get_injectable_session.return_value = mock_session
-=======
-        mock_get_injected_obj.return_value = mock_session
->>>>>>> dcea5a08
-
-        # Mock session.get for the log to return None
-        mock_session.get.return_value = None
+        mock_feed_processing_log_crud = MagicMock()
+        
+        # Setup feed_processing_log_crud to return None
+        mock_feed_processing_log_crud.get.return_value = None
+        
+        # Configure get_injected_obj to return appropriate objects based on the argument
+        def side_effect(provider):
+            if provider == get_session:
+                return mock_session
+            elif provider == get_feed_processing_log_crud:
+                return mock_feed_processing_log_crud
+            else:
+                return MagicMock()
+                
+        mock_get_injected_obj.side_effect = side_effect
 
         runner = CliRunner()
         result = runner.invoke(cli, ["db", "inspect", "feed_log", "999"])
 
         assert result.exit_code == 0
         assert "Error: Feed Processing Log with ID 999 not found" in result.output
-        
-        # Verify the injectable session was used
-        mock_get_injectable_session.assert_called_once()
-        # Verify the fallback wasn't used
-        mock_next.assert_not_called()
-
-<<<<<<< HEAD
-    @patch('local_newsifier.cli.commands.db.get_injectable_session')
-    @patch('local_newsifier.cli.commands.db.next')
-    def test_inspect_entity_not_found(self, mock_next, mock_get_injectable_session):
-=======
+
     @patch('local_newsifier.cli.commands.db.get_injected_obj')
     def test_inspect_entity_not_found(self, mock_get_injected_obj):
->>>>>>> dcea5a08
         """Test the inspect command with a non-existent entity."""
         # Just need session for this one
         mock_session = MagicMock()
-<<<<<<< HEAD
-        mock_get_injectable_session.return_value = mock_session
-=======
-        mock_get_injected_obj.return_value = mock_session
->>>>>>> dcea5a08
-
-        # Mock session.get for the entity to return None
-        mock_session.get.return_value = None
+        mock_entity_crud = MagicMock()
+        
+        # Setup entity_crud to return None
+        mock_entity_crud.get.return_value = None
+        
+        # Configure get_injected_obj to return appropriate objects based on the argument
+        def side_effect(provider):
+            if provider == get_session:
+                return mock_session
+            elif provider == get_entity_crud:
+                return mock_entity_crud
+            else:
+                return MagicMock()
+                
+        mock_get_injected_obj.side_effect = side_effect
 
         runner = CliRunner()
         result = runner.invoke(cli, ["db", "inspect", "entity", "999"])
 
         assert result.exit_code == 0
         assert "Error: Entity with ID 999 not found" in result.output
-        
-        # Verify the injectable session was used
-        mock_get_injectable_session.assert_called_once()
-        # Verify the fallback wasn't used
-        mock_next.assert_not_called()
-
-<<<<<<< HEAD
-    @patch('local_newsifier.cli.commands.db.get_injectable_session')
-    @patch('local_newsifier.cli.commands.db.get_article_crud')
-    @patch('local_newsifier.cli.commands.db.next')
-    def test_inspect_json_output(self, mock_next, mock_get_article_crud, mock_get_injectable_session, mock_article):
-=======
+
     @patch('local_newsifier.cli.commands.db.get_injected_obj')
     def test_inspect_json_output(self, mock_get_injected_obj, mock_article):
->>>>>>> dcea5a08
         """Test the inspect command with JSON output."""
         # Create mocks for session and crud
         mock_session = MagicMock()
-<<<<<<< HEAD
-        mock_get_injectable_session.return_value = mock_session
-        
-        # Set up mock article CRUD
-        mock_article_crud = MagicMock()
-        mock_get_article_crud.return_value = mock_article_crud
-        
-        # Mock article crud.get to return an article
-        mock_article_crud.get.return_value = mock_article
-
-        runner = CliRunner()
-        result = runner.invoke(cli, ["db", "inspect", "article", "1", "--json"])
-
-=======
         mock_article_crud = MagicMock()
         
         # Setup the article_crud.get to return an article
@@ -762,7 +562,6 @@
         runner = CliRunner()
         result = runner.invoke(cli, ["db", "inspect", "article", "1", "--json"])
 
->>>>>>> dcea5a08
         assert result.exit_code == 0
         
         # Verify JSON output can be parsed
@@ -770,34 +569,16 @@
         assert output["id"] == 1
         assert output["title"] == "Test Article"
         assert output["url"] == "https://example.com/test"
-<<<<<<< HEAD
-        
-        # Verify the injectable dependencies were used
-        mock_get_injectable_session.assert_called_once()
-        mock_get_article_crud.assert_called_once()
-        # Verify the fallback wasn't used
-        mock_next.assert_not_called()
-=======
->>>>>>> dcea5a08
 
 
 class TestDBPurgeDuplicates:
     """Tests for the db purge-duplicates command."""
 
-<<<<<<< HEAD
-    @patch('local_newsifier.cli.commands.db.get_injectable_session')
-    @patch('local_newsifier.cli.commands.db.next')
-    def test_purge_duplicates_with_duplicates(self, mock_next, mock_get_injectable_session, mock_article):
-=======
     @patch('local_newsifier.cli.commands.db.get_injected_obj')
     def test_purge_duplicates_with_duplicates(self, mock_get_injected_obj, mock_article):
->>>>>>> dcea5a08
         """Test the purge-duplicates command when duplicates are found."""
         # Set up mock session and mock article_crud
         mock_session = MagicMock()
-<<<<<<< HEAD
-        mock_get_injectable_session.return_value = mock_session
-=======
         mock_article_crud = MagicMock()
         
         # Configure get_injected_obj to return appropriate objects based on the argument
@@ -810,7 +591,6 @@
                 return MagicMock()
                 
         mock_get_injected_obj.side_effect = side_effect
->>>>>>> dcea5a08
 
         # Create two different article instances
         article1 = MagicMock(spec=Article)
@@ -843,26 +623,12 @@
         mock_article_crud.remove.assert_called_once_with(mock_session, id=article2.id)
         # Verify session.commit was called
         mock_session.commit.assert_called_once()
-        
-        # Verify the injectable session was used
-        mock_get_injectable_session.assert_called_once()
-        # Verify the fallback wasn't used
-        mock_next.assert_not_called()
-
-<<<<<<< HEAD
-    @patch('local_newsifier.cli.commands.db.get_injectable_session')
-    @patch('local_newsifier.cli.commands.db.next')
-    def test_purge_duplicates_dry_run(self, mock_next, mock_get_injectable_session, mock_article):
-=======
+
     @patch('local_newsifier.cli.commands.db.get_injected_obj')
     def test_purge_duplicates_dry_run(self, mock_get_injected_obj, mock_article):
->>>>>>> dcea5a08
         """Test the purge-duplicates command with dry run option."""
         # Set up mock session and mock article_crud
         mock_session = MagicMock()
-<<<<<<< HEAD
-        mock_get_injectable_session.return_value = mock_session
-=======
         mock_article_crud = MagicMock()
         
         # Configure get_injected_obj to return appropriate objects based on the argument
@@ -875,7 +641,6 @@
                 return MagicMock()
                 
         mock_get_injected_obj.side_effect = side_effect
->>>>>>> dcea5a08
 
         # Create two different article instances
         article1 = MagicMock(spec=Article)
@@ -907,26 +672,12 @@
         mock_article_crud.remove.assert_not_called()
         # Verify session.commit was not called
         mock_session.commit.assert_not_called()
-        
-        # Verify the injectable session was used
-        mock_get_injectable_session.assert_called_once()
-        # Verify the fallback wasn't used
-        mock_next.assert_not_called()
-
-<<<<<<< HEAD
-    @patch('local_newsifier.cli.commands.db.get_injectable_session')
-    @patch('local_newsifier.cli.commands.db.next')
-    def test_purge_duplicates_json_output(self, mock_next, mock_get_injectable_session, mock_article):
-=======
+
     @patch('local_newsifier.cli.commands.db.get_injected_obj')
     def test_purge_duplicates_json_output(self, mock_get_injected_obj, mock_article):
->>>>>>> dcea5a08
         """Test the purge-duplicates command with JSON output."""
         # Set up mock session and mock article_crud
         mock_session = MagicMock()
-<<<<<<< HEAD
-        mock_get_injectable_session.return_value = mock_session
-=======
         mock_article_crud = MagicMock()
         
         # Configure get_injected_obj to return appropriate objects based on the argument
@@ -939,7 +690,6 @@
                 return MagicMock()
                 
         mock_get_injected_obj.side_effect = side_effect
->>>>>>> dcea5a08
 
         # Create two different article instances
         article1 = MagicMock(spec=Article)
@@ -974,14 +724,7 @@
         assert output["details"][0]["kept_id"] == 1
         assert output["details"][0]["removed_ids"] == [2]
         
-<<<<<<< HEAD
-        # Verify the injectable session was used
-        mock_get_injectable_session.assert_called_once()
-        # Verify the fallback wasn't used
-        mock_next.assert_not_called()
-=======
         # Verify article_crud.remove was called with the correct arguments
         mock_article_crud.remove.assert_called_once_with(mock_session, id=article2.id)
         # Verify session.commit was called
-        mock_session.commit.assert_called_once()
->>>>>>> dcea5a08
+        mock_session.commit.assert_called_once()