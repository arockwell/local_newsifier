<<<<<<< HEAD
from datetime import datetime
=======
"""Tests for the sentiment analyzer."""

>>>>>>> 6ba6f6e4
from unittest.mock import MagicMock, patch

import pytest

# Mock spaCy and TextBlob before imports
patch("spacy.load", MagicMock(return_value=MagicMock())).start()
patch(
    "textblob.TextBlob",
    MagicMock(return_value=MagicMock(sentiment=MagicMock(polarity=0.5, subjectivity=0.7))),
).start()
patch("spacy.language.Language", MagicMock()).start()

from local_newsifier.models.state import AnalysisStatus, NewsAnalysisState
from local_newsifier.tools.sentiment_analyzer import SentimentAnalyzer


@pytest.fixture
def mock_session():
    """Create a mock database session."""
    return MagicMock()


@pytest.fixture
def mock_spacy_nlp():
    """Create a mock spaCy NLP model."""
    mock_nlp = MagicMock()
    mock_doc = MagicMock()
    mock_nlp.return_value = mock_doc

    # Setup noun chunks for topic sentiment testing
    mock_chunk1 = MagicMock()
    mock_chunk1.text = "downtown cafe"
    mock_sent1 = MagicMock()
    mock_sent1.text = "The new downtown cafe is thriving."
    mock_chunk1.sent = mock_sent1
    mock_token1 = MagicMock()
    mock_token1.is_stop = False
    mock_chunk1.__iter__.return_value = [mock_token1]
    mock_chunk1.__len__.return_value = 2

    mock_chunk2 = MagicMock()
    mock_chunk2.text = "customers"
    mock_sent2 = MagicMock()
    mock_sent2.text = "Customers love the atmosphere and service."
    mock_chunk2.sent = mock_sent2
    mock_token2 = MagicMock()
    mock_token2.is_stop = False
    mock_chunk2.__iter__.return_value = [mock_token2]
    mock_chunk2.__len__.return_value = 1

    mock_doc.noun_chunks = [mock_chunk1, mock_chunk2]

    return mock_nlp


@pytest.fixture
def sentiment_analyzer(mock_session, mock_spacy_nlp):
    """Create a SentimentAnalyzer instance with mocked dependencies."""
<<<<<<< HEAD
    # Patch the fastapi-injectable decorator to use our event loop
    with patch(
        "fastapi_injectable.decorator.run_coroutine_sync",
        lambda x: event_loop_fixture.run_until_complete(x),
    ):
        return SentimentAnalyzer(nlp_model=mock_spacy_nlp, session=mock_session)
=======
    return SentimentAnalyzer(nlp_model=mock_spacy_nlp, session=mock_session)

>>>>>>> 6ba6f6e4


@pytest.fixture
def sentiment_analyzer_no_model(mock_session):
    """Create a SentimentAnalyzer instance with no NLP model (tests fallback logic)."""
    with patch("spacy.load", return_value=MagicMock()) as mock_load:
<<<<<<< HEAD
        # Patch the fastapi-injectable decorator to use our event loop
        with patch(
            "fastapi_injectable.decorator.run_coroutine_sync",
            lambda x: event_loop_fixture.run_until_complete(x),
        ):
            analyzer = SentimentAnalyzer(nlp_model=None, session=mock_session)
            mock_load.assert_called_once()
            return analyzer
=======
        analyzer = SentimentAnalyzer(nlp_model=None, session=mock_session)
        mock_load.assert_called_once()
        return analyzer

>>>>>>> 6ba6f6e4


@pytest.fixture
def sample_state():
    """Create a sample NewsAnalysisState for testing."""
    return NewsAnalysisState(
        target_url="http://example.com",
        scraped_text="The new downtown cafe is thriving. Customers love the atmosphere.",
        status=AnalysisStatus.ANALYSIS_SUCCEEDED,
        analysis_results={},
    )


@patch("local_newsifier.tools.sentiment_analyzer.TextBlob")
<<<<<<< HEAD
def test_analyze_document_sentiment(
    mock_textblob, sentiment_analyzer, sample_state, event_loop_fixture
):
=======
def test_analyze_document_sentiment(mock_textblob, sentiment_analyzer, sample_state):
>>>>>>> 6ba6f6e4
    """Test document-level sentiment analysis."""
    # Setup TextBlob mock
    mock_blob = MagicMock()
    mock_blob.sentiment.polarity = 0.5
    mock_blob.sentiment.subjectivity = 0.8
    mock_textblob.return_value = mock_blob

    result = sentiment_analyzer.analyze_sentiment(sample_state)

    assert "sentiment" in result.analysis_results
    assert "document_sentiment" in result.analysis_results["sentiment"]
    assert "document_magnitude" in result.analysis_results["sentiment"]
    assert isinstance(result.analysis_results["sentiment"]["document_sentiment"], float)
    assert isinstance(result.analysis_results["sentiment"]["document_magnitude"], float)
    assert result.analysis_results["sentiment"]["document_sentiment"] == 0.5
    assert result.analysis_results["sentiment"]["document_magnitude"] == 0.8


@patch("local_newsifier.tools.sentiment_analyzer.TextBlob")
<<<<<<< HEAD
def test_analyzer_with_fallback_model(
    mock_textblob, sentiment_analyzer_no_model, sample_state, event_loop_fixture
):
=======
def test_analyzer_with_fallback_model(mock_textblob, sentiment_analyzer_no_model, sample_state):
>>>>>>> 6ba6f6e4
    """Test that the fallback NLP model works correctly."""
    # Setup TextBlob mock
    mock_blob = MagicMock()
    mock_blob.sentiment.polarity = 0.5
    mock_blob.sentiment.subjectivity = 0.8
    mock_textblob.return_value = mock_blob

    # Verify the analyzer loaded a fallback model
    assert sentiment_analyzer_no_model.nlp is not None

    # Test that it can be used for analysis
    result = sentiment_analyzer_no_model.analyze_sentiment(sample_state)

    assert "sentiment" in result.analysis_results
    assert "document_sentiment" in result.analysis_results["sentiment"]


@patch("local_newsifier.tools.sentiment_analyzer.TextBlob")
<<<<<<< HEAD
def test_analyze_entity_sentiment(
    mock_textblob, sentiment_analyzer, sample_state, event_loop_fixture
):
=======
def test_analyze_entity_sentiment(mock_textblob, sentiment_analyzer, sample_state):
>>>>>>> 6ba6f6e4
    """Test entity-level sentiment analysis."""
    # Add some entities to the state in the correct format
    sample_state.analysis_results["entities"] = {
        "ORGANIZATION": [
            {"text": "downtown cafe", "sentence": "The new downtown cafe is thriving."}
        ],
        "PERSON": [{"text": "customers", "sentence": "Customers love the atmosphere and service."}],
    }

    # Create a fixed TextBlob mock to make testing simpler
    mock_blob = MagicMock()
    mock_blob.sentiment.polarity = 0.6  # Fixed value for all calls
    mock_blob.sentiment.subjectivity = 0.7
    mock_textblob.return_value = mock_blob

    # Test that the entity sentiment analysis works
    result = sentiment_analyzer.analyze_sentiment(sample_state)

    # Verify the results
    assert "sentiment" in result.analysis_results
    assert "entity_sentiments" in result.analysis_results["sentiment"]
    entity_sentiments = result.analysis_results["sentiment"]["entity_sentiments"]
    assert isinstance(entity_sentiments, dict)

    # Both entities should be present
    assert "downtown cafe" in entity_sentiments
    assert "customers" in entity_sentiments

    # Both entities should have the same sentiment since we're using a fixed mock
    assert entity_sentiments["downtown cafe"] == 0.6
    assert entity_sentiments["customers"] == 0.6


@patch("local_newsifier.tools.sentiment_analyzer.TextBlob")
<<<<<<< HEAD
def test_analyze_topic_sentiment(
    mock_textblob, sentiment_analyzer, sample_state, event_loop_fixture
):
=======
def test_analyze_topic_sentiment(mock_textblob, sentiment_analyzer, sample_state):
>>>>>>> 6ba6f6e4
    """Test topic-level sentiment analysis."""
    # Add some topics to the state
    sample_state.analysis_results["topics"] = ["local business", "customer satisfaction"]

    # Create a default mock for the document sentiment
    default_blob = MagicMock()
    default_blob.sentiment.polarity = 0.5
    default_blob.sentiment.subjectivity = 0.8
    mock_textblob.return_value = default_blob

    # The topic sentiments test doesn't need specific mock values
    # since we're testing the feature and not exact values

    result = sentiment_analyzer.analyze_sentiment(sample_state)

    assert "sentiment" in result.analysis_results
    # Since we're mocking spaCy's noun chunks, we won't get real topic sentiments
    # But we do verify the document sentiment was analyzed
    assert "document_sentiment" in result.analysis_results["sentiment"]
    assert "document_magnitude" in result.analysis_results["sentiment"]
    assert result.analysis_results["sentiment"]["document_sentiment"] == 0.5


@patch("local_newsifier.tools.sentiment_analyzer.TextBlob")
<<<<<<< HEAD
def test_analyze_empty_text(mock_textblob, sentiment_analyzer, event_loop_fixture):
=======
def test_analyze_empty_text(mock_textblob, sentiment_analyzer):
>>>>>>> 6ba6f6e4
    """Test sentiment analysis with empty text."""
    empty_state = NewsAnalysisState(
        target_url="http://example.com",
        scraped_text="",  # Empty text should be handled by the analyzer
        status=AnalysisStatus.ANALYSIS_SUCCEEDED,
        analysis_results={},
    )

    with pytest.raises(ValueError, match="No text content available for analysis"):
        sentiment_analyzer.analyze_sentiment(empty_state)

    # TextBlob should not be called when text is empty
    mock_textblob.assert_not_called()


@patch("local_newsifier.tools.sentiment_analyzer.TextBlob")
<<<<<<< HEAD
def test_analyze_negative_sentiment(mock_textblob, sentiment_analyzer, event_loop_fixture):
=======
def test_analyze_negative_sentiment(mock_textblob, sentiment_analyzer):
>>>>>>> 6ba6f6e4
    """Test sentiment analysis with negative text."""
    # Mock a negative sentiment TextBlob result
    mock_blob = MagicMock()
    mock_blob.sentiment.polarity = -0.6
    mock_blob.sentiment.subjectivity = 0.8
    mock_textblob.return_value = mock_blob

    negative_state = NewsAnalysisState(
        target_url="http://example.com",
        scraped_text="The service was terrible. I would not recommend this place to anyone.",
        status=AnalysisStatus.ANALYSIS_SUCCEEDED,
        analysis_results={},
    )

    result = sentiment_analyzer.analyze_sentiment(negative_state)

    assert "sentiment" in result.analysis_results
    assert result.analysis_results["sentiment"]["document_sentiment"] < 0
    assert result.analysis_results["sentiment"]["document_magnitude"] > 0
    assert result.analysis_results["sentiment"]["document_sentiment"] == -0.6
    assert result.analysis_results["sentiment"]["document_magnitude"] == 0.8


@patch("local_newsifier.tools.sentiment_analyzer.TextBlob")
<<<<<<< HEAD
def test_analyze_mixed_sentiment(mock_textblob, sentiment_analyzer, event_loop_fixture):
=======
def test_analyze_mixed_sentiment(mock_textblob, sentiment_analyzer):
>>>>>>> 6ba6f6e4
    """Test sentiment analysis with mixed sentiment text."""
    # Mock a mixed sentiment TextBlob result
    mock_blob = MagicMock()
    mock_blob.sentiment.polarity = 0.2  # Slightly positive
    mock_blob.sentiment.subjectivity = 0.9  # High subjectivity
    mock_textblob.return_value = mock_blob

    mixed_state = NewsAnalysisState(
        target_url="http://example.com",
        scraped_text="The food was excellent but the service was slow and disappointing.",
        status=AnalysisStatus.ANALYSIS_SUCCEEDED,
        analysis_results={},
    )

    result = sentiment_analyzer.analyze_sentiment(mixed_state)

    assert "sentiment" in result.analysis_results
    # Mixed sentiment should have lower magnitude than strong positive/negative
    assert abs(result.analysis_results["sentiment"]["document_sentiment"]) < 0.5
    assert result.analysis_results["sentiment"]["document_magnitude"] > 0
    assert result.analysis_results["sentiment"]["document_sentiment"] == 0.2
    assert result.analysis_results["sentiment"]["document_magnitude"] == 0.9<|MERGE_RESOLUTION|>--- conflicted
+++ resolved
@@ -1,9 +1,5 @@
-<<<<<<< HEAD
-from datetime import datetime
-=======
 """Tests for the sentiment analyzer."""
 
->>>>>>> 6ba6f6e4
 from unittest.mock import MagicMock, patch
 
 import pytest
@@ -62,39 +58,17 @@
 @pytest.fixture
 def sentiment_analyzer(mock_session, mock_spacy_nlp):
     """Create a SentimentAnalyzer instance with mocked dependencies."""
-<<<<<<< HEAD
-    # Patch the fastapi-injectable decorator to use our event loop
-    with patch(
-        "fastapi_injectable.decorator.run_coroutine_sync",
-        lambda x: event_loop_fixture.run_until_complete(x),
-    ):
-        return SentimentAnalyzer(nlp_model=mock_spacy_nlp, session=mock_session)
-=======
     return SentimentAnalyzer(nlp_model=mock_spacy_nlp, session=mock_session)
-
->>>>>>> 6ba6f6e4
 
 
 @pytest.fixture
 def sentiment_analyzer_no_model(mock_session):
     """Create a SentimentAnalyzer instance with no NLP model (tests fallback logic)."""
     with patch("spacy.load", return_value=MagicMock()) as mock_load:
-<<<<<<< HEAD
-        # Patch the fastapi-injectable decorator to use our event loop
-        with patch(
-            "fastapi_injectable.decorator.run_coroutine_sync",
-            lambda x: event_loop_fixture.run_until_complete(x),
-        ):
-            analyzer = SentimentAnalyzer(nlp_model=None, session=mock_session)
-            mock_load.assert_called_once()
-            return analyzer
-=======
         analyzer = SentimentAnalyzer(nlp_model=None, session=mock_session)
         mock_load.assert_called_once()
         return analyzer
 
->>>>>>> 6ba6f6e4
-
 
 @pytest.fixture
 def sample_state():
@@ -108,13 +82,7 @@
 
 
 @patch("local_newsifier.tools.sentiment_analyzer.TextBlob")
-<<<<<<< HEAD
-def test_analyze_document_sentiment(
-    mock_textblob, sentiment_analyzer, sample_state, event_loop_fixture
-):
-=======
 def test_analyze_document_sentiment(mock_textblob, sentiment_analyzer, sample_state):
->>>>>>> 6ba6f6e4
     """Test document-level sentiment analysis."""
     # Setup TextBlob mock
     mock_blob = MagicMock()
@@ -134,13 +102,7 @@
 
 
 @patch("local_newsifier.tools.sentiment_analyzer.TextBlob")
-<<<<<<< HEAD
-def test_analyzer_with_fallback_model(
-    mock_textblob, sentiment_analyzer_no_model, sample_state, event_loop_fixture
-):
-=======
 def test_analyzer_with_fallback_model(mock_textblob, sentiment_analyzer_no_model, sample_state):
->>>>>>> 6ba6f6e4
     """Test that the fallback NLP model works correctly."""
     # Setup TextBlob mock
     mock_blob = MagicMock()
@@ -159,13 +121,7 @@
 
 
 @patch("local_newsifier.tools.sentiment_analyzer.TextBlob")
-<<<<<<< HEAD
-def test_analyze_entity_sentiment(
-    mock_textblob, sentiment_analyzer, sample_state, event_loop_fixture
-):
-=======
 def test_analyze_entity_sentiment(mock_textblob, sentiment_analyzer, sample_state):
->>>>>>> 6ba6f6e4
     """Test entity-level sentiment analysis."""
     # Add some entities to the state in the correct format
     sample_state.analysis_results["entities"] = {
@@ -200,13 +156,7 @@
 
 
 @patch("local_newsifier.tools.sentiment_analyzer.TextBlob")
-<<<<<<< HEAD
-def test_analyze_topic_sentiment(
-    mock_textblob, sentiment_analyzer, sample_state, event_loop_fixture
-):
-=======
 def test_analyze_topic_sentiment(mock_textblob, sentiment_analyzer, sample_state):
->>>>>>> 6ba6f6e4
     """Test topic-level sentiment analysis."""
     # Add some topics to the state
     sample_state.analysis_results["topics"] = ["local business", "customer satisfaction"]
@@ -231,11 +181,7 @@
 
 
 @patch("local_newsifier.tools.sentiment_analyzer.TextBlob")
-<<<<<<< HEAD
-def test_analyze_empty_text(mock_textblob, sentiment_analyzer, event_loop_fixture):
-=======
 def test_analyze_empty_text(mock_textblob, sentiment_analyzer):
->>>>>>> 6ba6f6e4
     """Test sentiment analysis with empty text."""
     empty_state = NewsAnalysisState(
         target_url="http://example.com",
@@ -252,11 +198,7 @@
 
 
 @patch("local_newsifier.tools.sentiment_analyzer.TextBlob")
-<<<<<<< HEAD
-def test_analyze_negative_sentiment(mock_textblob, sentiment_analyzer, event_loop_fixture):
-=======
 def test_analyze_negative_sentiment(mock_textblob, sentiment_analyzer):
->>>>>>> 6ba6f6e4
     """Test sentiment analysis with negative text."""
     # Mock a negative sentiment TextBlob result
     mock_blob = MagicMock()
@@ -281,11 +223,7 @@
 
 
 @patch("local_newsifier.tools.sentiment_analyzer.TextBlob")
-<<<<<<< HEAD
-def test_analyze_mixed_sentiment(mock_textblob, sentiment_analyzer, event_loop_fixture):
-=======
 def test_analyze_mixed_sentiment(mock_textblob, sentiment_analyzer):
->>>>>>> 6ba6f6e4
     """Test sentiment analysis with mixed sentiment text."""
     # Mock a mixed sentiment TextBlob result
     mock_blob = MagicMock()
