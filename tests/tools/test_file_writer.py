--- conflicted
+++ resolved
@@ -102,11 +102,7 @@
     return FileWriterTool(output_dir=output_dir)
 
 
-<<<<<<< HEAD
-def test_file_writer_with_errors(tmp_path, error_state, event_loop_fixture):
-=======
 def test_file_writer_with_errors(tmp_path, error_state):
->>>>>>> 6ba6f6e4
     """Test file writing with error details using event loop fixture."""
     # Use helper function to create FileWriterTool (approach ii)
     writer = create_file_writer_tool(output_dir=str(tmp_path))
@@ -140,11 +136,7 @@
     return FileWriterTool(output_dir=str(tmp_path))
 
 
-<<<<<<< HEAD
-def test_file_writer_permission_error(tmp_path, sample_state, event_loop_fixture):
-=======
 def test_file_writer_permission_error(tmp_path, sample_state):
->>>>>>> 6ba6f6e4
     """Test file writing with permission error."""
     # Direct instantiation instead of using the fixture (more reliable in CI)
     writer = FileWriterTool(output_dir=str(tmp_path))
