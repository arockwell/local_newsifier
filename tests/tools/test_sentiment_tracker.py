--- conflicted
+++ resolved
@@ -270,14 +270,8 @@
             try:
                 # Create a new mock session for the test
                 test_mock_session = MagicMock()
-<<<<<<< HEAD
-                test_mock_session.query.return_value.filter.return_value.order_by.return_value.all.return_value = (
-                    []
-                )
-=======
                 result = test_mock_session.query.return_value.filter.return_value
                 result.order_by.return_value.all.return_value = []
->>>>>>> 6ba6f6e4
 
                 articles = tracker._get_articles_in_range(
                     start_date, end_date, session=test_mock_session
