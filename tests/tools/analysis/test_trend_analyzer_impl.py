--- conflicted
+++ resolved
@@ -63,18 +63,11 @@
     @pytest.fixture
     def trend_analyzer(self):
         """Create a TrendAnalyzer instance."""
-<<<<<<< HEAD
-        # Create analyzer with mocked NLP (nlp will be non-None so it will use NLP-based extraction)
-        analyzer = TrendAnalyzer()
-        analyzer.nlp = mock_nlp
-        return analyzer
-=======
         # Import here to avoid immediate decorator execution at module import
         with patch('spacy.load') as mock_load:
             mock_nlp = MagicMock()
             mock_load.return_value = mock_nlp
             return create_test_analyzer(nlp_model=mock_nlp)
->>>>>>> 741d6e22
 
     @pytest.fixture
     def sample_articles(self, db_session):
@@ -120,44 +113,37 @@
             "New advances in AI for medical diagnosis",
             "Machine learning models help doctors analyze data"
         ]
-<<<<<<< HEAD
-        
+
         # Set up mock to return some meaningful noun chunks and entities
         mock_doc = MagicMock()
         mock_nlp = trend_analyzer.nlp
-        
+
         # Create mock noun chunks
         mock_chunk1 = MagicMock()
         mock_chunk1.text = "artificial intelligence"
         mock_chunk1.__iter__.return_value = []  # No stop words
-        
+
         mock_chunk2 = MagicMock()
         mock_chunk2.text = "machine learning"
         mock_chunk2.__iter__.return_value = []  # No stop words
-        
+
         # Create mock entities
         mock_entity1 = MagicMock()
         mock_entity1.text = "AI"
         mock_entity1.label_ = "ORG"
-        
+
         mock_entity2 = MagicMock()
         mock_entity2.text = "healthcare"
         mock_entity2.label_ = "PERSON"
-        
+
         # Set up the doc mock with chunks and entities
         mock_doc.noun_chunks = [mock_chunk1, mock_chunk2]
         mock_doc.ents = [mock_entity1, mock_entity2]
-        
+
         # Update the mock NLP return value
         mock_nlp.return_value = mock_doc
-        
+
         # Run the test
-=======
-
-        # Force nlp to None to test the fallback keyword extraction method
-        trend_analyzer.nlp = None
-
->>>>>>> 741d6e22
         keywords = trend_analyzer.extract_keywords(headlines)
 
         # Verify keywords were extracted (should be a list of tuples)
