--- conflicted
+++ resolved
@@ -4,10 +4,6 @@
 from datetime import datetime
 from unittest.mock import MagicMock, patch
 
-<<<<<<< HEAD
-def test_entity_tracker_uses_injected_service():
-    """Test that EntityTracker uses the injected entity service."""
-=======
 # Mock the entire EntityTracker class to avoid database connection
 # This approach is used instead of patching because:
 # 1. The real EntityTracker uses @with_session decorator which requires DB connection
@@ -27,16 +23,8 @@
             published_at=published_at
         )
 
-@pytest.mark.skip(reason="Database connection failure, to be fixed in a separate PR")
-def test_entity_tracker_uses_service():
-    """Test that EntityTracker uses the new service.
-    
-    Note: This test verifies that the EntityTracker correctly delegates to
-    the EntityService, but uses a test double instead of the real implementation
-    to avoid database connectivity issues. The real implementation has the same
-    delegation pattern but includes database session management.
-    """
->>>>>>> aeac710a
+def test_entity_tracker_uses_injected_service():
+    """Test that EntityTracker uses the injected entity service."""
     # Arrange
     mock_service = MagicMock()
     mock_service.process_article_entities.return_value = [
@@ -50,13 +38,8 @@
         }
     ]
     
-<<<<<<< HEAD
     # Mock the EntityTracker class to bypass the injectable decorator
     original_tracker = None
-=======
-    # Use our mock implementation instead
-    tracker = MockEntityTracker(entity_service=mock_service)
->>>>>>> aeac710a
     
     with patch('local_newsifier.tools.entity_tracker_service.EntityTracker') as MockTracker:
         # Import the actual class
