--- conflicted
+++ resolved
@@ -4,9 +4,6 @@
 from datetime import datetime
 from unittest.mock import MagicMock, patch
 
-<<<<<<< HEAD
-@pytest.mark.skip(reason="Database connection failure, to be fixed in a separate PR")
-=======
 # Mock the entire EntityTracker class to avoid database connection
 # This approach is used instead of patching because:
 # 1. The real EntityTracker uses @with_session decorator which requires DB connection
@@ -25,8 +22,6 @@
             title=title,
             published_at=published_at
         )
-
->>>>>>> 9be76bb9
 def test_entity_tracker_uses_service():
     """Test that EntityTracker uses the new service.
     
